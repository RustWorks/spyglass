--- conflicted
+++ resolved
@@ -1,12 +1,8 @@
 use gloo::timers::callback::Timeout;
 use gloo::{events::EventListener, utils::window};
 use num_format::{Buffer, Locale};
-<<<<<<< HEAD
-use shared::config::{UserAction, UserActionDefinition, UserActionSettings};
-use shared::event::{CopyContext, SendToAskClippyPayload};
-=======
 use shared::config::{UserActionDefinition, UserActionSettings};
->>>>>>> 5f853631
+use shared::event::SendToAskClippyPayload;
 use shared::keyboard::{KeyCode, ModifiersState};
 use std::str::FromStr;
 use wasm_bindgen::{prelude::*, JsCast};
@@ -163,10 +159,14 @@
             let question = self.query.to_string();
             link.send_message(Msg::ClearQuery);
             spawn_local(async move {
-                let res = tauri_invoke::<SendToAskClippyPayload, ()>(ClientInvoke::SendToAskClippy, SendToAskClippyPayload {
-                    question,
-                    docs: Vec::new()
-                }).await;
+                let res = tauri_invoke::<SendToAskClippyPayload, ()>(
+                    ClientInvoke::SendToAskClippy,
+                    SendToAskClippyPayload {
+                        question,
+                        docs: Vec::new(),
+                    },
+                )
+                .await;
             });
         } else if !self.docs_results.is_empty() {
             // Grab the currently selected item
@@ -848,55 +848,6 @@
             }
         };
 
-<<<<<<< HEAD
-        let action_button = if self.search_meta.is_some() {
-            let classes = classes!(
-                "flex",
-                "flex-row",
-                "items-center",
-                "border-l",
-                "text-sm",
-                "text-neutral-500",
-                "border-neutral-700",
-                "px-3",
-                "ml-3",
-                "h-8",
-                if self.action_menu_button_selected || self.show_actions {
-                    "bg-stone-800"
-                } else {
-                    "bg-neutral-900"
-                },
-                "hover:bg-stone-800",
-            );
-
-            html! {
-                <button
-                    class={classes}
-                    onclick={link.callback(|_| Msg::ToggleShowActions)}
-                >
-                    <KeyComponent>{"ENTER"}</KeyComponent>
-                    <span class="ml-1">{"to open."}</span>
-                </button>
-            }
-        } else {
-            html! {}
-        };
-
-        let action_details = if self.show_actions
-            && (!self.docs_results.is_empty() || !self.lens_results.is_empty())
-        {
-            let action_list = self.get_action_list();
-            html! {
-               <ActionsList actions={action_list}
-                selected_action={self.selected_action_idx}
-                onclick={link.callback(Msg::UserActionSelected)} />
-            }
-        } else {
-            html! {}
-        };
-
-=======
->>>>>>> 5f853631
         html! {
             <div ref={self.search_wrapper_ref.clone()}
                 class="relative overflow-hidden rounded-xl border-neutral-600 border"
