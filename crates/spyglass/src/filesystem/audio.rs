--- conflicted
+++ resolved
@@ -114,12 +114,9 @@
     // Use the default options for the decoder.
     let dec_opts: DecoderOptions = Default::default();
     let sample_rate = track.codec_params.sample_rate.unwrap_or_default();
-<<<<<<< HEAD
-=======
     // NOTE: Having 0 channels doesn't necessarily mean there's no audio.
     let channels = track.codec_params.channels.unwrap_or_default();
 
->>>>>>> 392960ad
     if sample_rate == 0 {
         return Err(anyhow!("Invalid sample rate"));
     }
