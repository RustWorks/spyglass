use addr::parse_domain_name;
use anyhow::Result;
use chrono::prelude::*;
use chrono::Duration;
use entities::models::tag::TagPair;
use entities::models::tag::TagType;
use entities::models::{crawl_queue, fetch_history};
use entities::sea_orm::prelude::*;
use governor::clock::QuantaClock;
use governor::state::keyed::DashMapStateStore;
use governor::Quota;
use governor::RateLimiter;
use libnetrunner::crawler::handle_crawl;
use libnetrunner::parser::html::{html_to_text, DEFAULT_DESC_LENGTH};
use nonzero_ext::nonzero;
use percent_encoding::percent_decode_str;
use reqwest::Client;
use sha2::{Digest, Sha256};
use std::collections::HashSet;
use std::num::NonZeroU32;
use std::path::Path;
use std::path::PathBuf;
use std::sync::Arc;
use thiserror::Error;
use url::{Host, Url};

use crate::connection::load_connection;
use crate::crawler::bootstrap::create_archive_url;
use crate::filesystem;
use crate::filesystem::audio;
use crate::filesystem::extensions::SupportedExt;
use crate::parser;
use crate::state::{AppState, FetchLimitType};

pub mod archive;
pub mod bootstrap;
pub mod cache;
pub mod robots;

use robots::check_resource_rules;

static APP_USER_AGENT: &str = concat!(env!("CARGO_PKG_NAME"), "/", env!("CARGO_PKG_VERSION"),);
type RateLimit = RateLimiter<String, DashMapStateStore<String>, QuantaClock>;

// TODO: Make this configurable by domain
const FETCH_DELAY_MS: i64 = 1000 * 60 * 60 * 24;

// TODO: Detect num of cpus & determine from there?
<<<<<<< HEAD
const AUDIO_TRANSCRIPTION_LIMIT: usize = 2;
=======
// should probably make these configurable as well
const AUDIO_TRANSCRIPTION_LIMIT: usize = 2;
const FILE_PROCESSING_LIMIT: usize = 4;
>>>>>>> 8e76d87f

#[derive(Debug, Error)]
pub enum CrawlError {
    #[error("crawl denied by rule {0}")]
    Denied(String),
    #[error("unable crawl document due to {0}")]
    FetchError(String),
    #[error("unable to parse document due to {0}")]
    ParseError(String),
    #[error("unable to read document due to {0}")]
    ReadError(#[from] std::io::Error),
    /// Document was not found.
    #[error("document not found")]
    NotFound,
    #[error("document was not modified since last check")]
    NotModified,
    #[error("document was recently fetched")]
    RecentlyFetched,
    /// Request timeout, crawler will try again later.
    #[error("document request timed out")]
    Timeout,
    #[error("crawl unsupported: {0}")]
    Unsupported(String),
    #[error("other crawl error: {0}")]
    Other(String),
}

#[derive(Debug, Default, Clone)]
pub struct CrawlResult {
    /// Used to determine
    pub content_hash: Option<String>,
    /// Text content from page after stripping HTML tags & any semantically
    /// unimportant sections (header/footer/etc.)
    pub content: Option<String>,
    /// Historically used as a short description of the page provided by the <meta>
    /// tag or summarized from the content. We generate previews now based on search
    /// terms + content.
    pub description: Option<String>,
    pub title: Option<String>,
    /// Uniquely identifying URL for this document. Used by the crawler to determine
    /// duplicates & how/what to crawl
    pub url: String,
    /// URL used to open the document in finder/web browser/etc.
    pub open_url: Option<String>,
    /// Links found in the page to add to the queue.
    pub links: HashSet<String>,
    /// Tags to apply to this document
    pub tags: Vec<TagPair>,
}

impl CrawlResult {
    pub fn new(
        url: &Url,
        open_url: Option<String>,
        content: &str,
        title: &str,
        desc: Option<String>,
    ) -> Self {
        let mut hasher = Sha256::new();
        hasher.update(content.as_bytes());
        let content_hash = Some(hex::encode(&hasher.finalize()[..]));
        log::trace!("content hash: {:?}", content_hash);

        let content = content.trim();
        let content = if content.is_empty() {
            None
        } else {
            Some(content.to_string())
        };

        Self {
            content_hash,
            content,
            description: desc,
            title: Some(title.to_string()),
            url: url.to_string(),
            open_url,
            ..Default::default()
        }
    }
}

fn normalize_href(url: &str, href: &str) -> Option<String> {
    // Force HTTPS, crawler will fallback to HTTP if necessary.
    if let Ok(url) = Url::parse(url) {
        if href.starts_with("//") {
            // schema relative url
            if let Ok(url) = Url::parse(&format!("{}:{}", "https", href)) {
                return Some(url.to_string());
            }
        } else if href.starts_with("http://") || href.starts_with("https://") {
            // Force HTTPS, crawler will fallback to HTTP if necessary.
            if let Ok(url) = Url::parse(href) {
                let mut url = url;
                if url.scheme() == "http" {
                    url.set_scheme("https").expect("Unable to set HTTPS scheme");
                }
                return Some(url.to_string());
            }
        } else {
            // origin or directory relative url
            if let Ok(url) = url.join(href) {
                return Some(url.to_string());
            }
        }
    }

    log::debug!("Unable to normalize href: {} - {}", url.to_string(), href);
    None
}

#[derive(Debug, Clone)]
pub struct Crawler {
    pub client: Client,
    pub limiter: Arc<RateLimit>,
}

impl Default for Crawler {
    fn default() -> Self {
        Self::new(10)
    }
}

fn determine_canonical(original: &Url, extracted: Option<Url>) -> String {
    match extracted {
        None => {
            // Parse out the original path if the original URL was a web archive
            // link.
            if let Some(host) = original.host_str() {
                if host == "web.archive.org" {
                    let path = original.path().to_string();
                    // Split the web archive url & check to see if it's a valid URL
                    let splits = path.splitn(4, '/');
                    let canonical = splits.last().unwrap_or_default();
                    if let Ok(valid) = Url::parse(canonical) {
                        return valid.to_string();
                    }
                }
            }

            original.to_string()
        }
        Some(extracted) => {
            // Ignore IPs
            let origin_dn = match original.host() {
                Some(Host::Domain(s)) => Some(s),
                _ => None,
            };

            let extracted_dn = match extracted.host() {
                Some(Host::Domain(s)) => Some(s),
                _ => None,
            };

            if origin_dn.is_none() || extracted_dn.is_none() {
                return original.to_string();
            }

            // Only allow overrides on the same root domain.
            let origin_dn = parse_domain_name(origin_dn.expect("origin_dn should not be None"));
            let extracted_dn =
                parse_domain_name(extracted_dn.expect("extracted_dn should not be None"));

            if origin_dn.is_err() || extracted_dn.is_err() {
                return original.to_string();
            }

            let origin_dn = origin_dn.expect("origin_dn invalid");
            let extracted_dn = extracted_dn.expect("extracted_dn invalid");

            // Special case for bootstrapper where we allow the canonical URL parsed
            // out of the HTML to override the original URL.
            if let Some(root) = origin_dn.root() {
                if root == "archive.org" || Some(root) == extracted_dn.root() {
                    return extracted.to_string();
                }
            }

            original.to_string()
        }
    }
}

impl Crawler {
    pub fn new(queries_per_second: u32) -> Self {
        let client = reqwest::Client::builder()
            .user_agent(APP_USER_AGENT)
            // TODO: Make configurable
            .connect_timeout(std::time::Duration::from_secs(3))
            .timeout(std::time::Duration::from_secs(30))
            .build()
            .expect("Unable to create reqwest client");

        let qps = if let Some(num) = NonZeroU32::new(queries_per_second) {
            num
        } else {
            nonzero!(2u32)
        };

        let quota = Quota::per_second(qps);

        Crawler {
            client,
            limiter: Arc::new(RateLimiter::<String, _, _>::keyed(quota)),
        }
    }

    /// Fetches and parses the content of a page.
    async fn crawl(&self, url: &Url, parse_results: bool) -> Result<CrawlResult, CrawlError> {
        match handle_crawl(&self.client, None, self.limiter.clone(), url).await {
            Ok(crawl) => {
                if parse_results {
                    let result = self.scrape_page(url, &crawl.headers, &crawl.content).await;
                    match result {
                        Some(crawl) => Ok(crawl),
                        None => Err(CrawlError::Unsupported(format!(
                            "Content Type unsupported {url:?}"
                        ))),
                    }
                } else {
                    Ok(CrawlResult {
                        url: crawl.url.clone(),
                        open_url: Some(crawl.url),
                        ..Default::default()
                    })
                }
            }
            Err(err) => Err(CrawlError::FetchError(err.to_string())),
        }
    }

    pub async fn scrape_page(
        &self,
        url: &Url,
        headers: &[(String, String)],
        raw_body: &str,
    ) -> Option<CrawlResult> {
        // Parse the html.
        log::debug!("Scraping page {:?}", url);
        let content_type = headers
            .iter()
            .find(|(header, _value)| header.eq("content-type"));
        if let Some((_header, value)) = content_type {
            if !is_html_content(value) {
                log::info!("Skipping content type {:?}", value);
                return None;
            }
        }
        let parse_result = html_to_text(url.as_ref(), raw_body);
        log::debug!("content hash: {:?}", parse_result.content_hash);

        let extracted = parse_result.canonical_url.and_then(|s| Url::parse(&s).ok());
        let canonical_url = determine_canonical(url, extracted);

        Some(CrawlResult {
            content_hash: Some(parse_result.content_hash),
            content: Some(parse_result.content),
            description: Some(parse_result.description),
            title: parse_result.title,
            url: canonical_url.clone(),
            open_url: Some(canonical_url),
            links: parse_result.links,
            ..Default::default()
        })
    }

    // TODO: Load web indexing as a plugin?
    /// Attempts to crawl a job from the crawl_queue specific by <id>
    /// * Checks whether we can crawl using any saved rules or looking at the robots.txt
    /// * Fetches & parses the page
    pub async fn fetch_by_job(
        &self,
        state: &AppState,
        id: i64,
        parse_results: bool,
    ) -> Result<CrawlResult, CrawlError> {
        let crawl = crawl_queue::Entity::find_by_id(id).one(&state.db).await;
        let crawl = match crawl {
            Ok(c) => c,
            Err(err) => {
                return Err(CrawlError::Other(err.to_string()));
            }
        };

        let crawl = match crawl {
            None => {
                return Err(CrawlError::Other("crawl job not found".to_string()));
            }
            Some(c) => c,
        };

        log::debug!("handling job: {}", crawl.url);
        let url = match Url::parse(&crawl.url) {
            Ok(url) => url,
            Err(_) => return Err(CrawlError::NotFound),
        };

        // Have we crawled this recently?
        if let Ok(Some(history)) = fetch_history::find_by_url(&state.db, &url).await {
            let since_last_fetch = Utc::now() - history.updated_at;
            if since_last_fetch < Duration::milliseconds(FETCH_DELAY_MS) {
                log::trace!("Recently fetched, skipping");
                return Err(CrawlError::RecentlyFetched);
            }
        }

        // Route URL to the correct fetcher
        // TODO: Have plugins register for a specific scheme and have the plugin
        // handle any fetching/parsing.
        match url.scheme() {
            "api" => self.handle_api_fetch(state, &crawl, &url).await,
            "file" => self.handle_file_fetch(state, &crawl, &url).await,
            "http" | "https" => {
                self.handle_http_fetch(&state.db, &crawl, &url, parse_results)
                    .await
            }
            // unknown scheme, ignore
            scheme => {
                log::warn!("Ignoring unhandled scheme: {}", &url);
                Err(CrawlError::Unsupported(scheme.to_string()))
            }
        }
    }

    async fn handle_api_fetch(
        &self,
        state: &AppState,
        _: &crawl_queue::Model,
        uri: &Url,
    ) -> Result<CrawlResult, CrawlError> {
        let account = percent_decode_str(uri.username()).decode_utf8_lossy();
        let api_id = uri.host_str().unwrap_or_default();

        match load_connection(state, api_id, &account).await {
            Ok(mut conn) => conn.as_mut().get(uri).await,
            Err(err) => Err(CrawlError::Unsupported(format!("{api_id}: {err}"))),
        }
    }

    async fn handle_file_fetch(
        &self,
        state: &AppState,
        task: &crawl_queue::Model,
        url: &Url,
    ) -> Result<CrawlResult, CrawlError> {
        // Attempt to convert from the URL to a file path
        let file_path = match url.to_file_path() {
            Ok(path) => path,
            Err(_) => return Err(CrawlError::NotFound),
        };

        let path = Path::new(&file_path);
        // Is this a file and does this exist?
        if !path.exists() {
            return Err(CrawlError::NotFound);
        }

        // Check when this was last modified against our last updated field
        let metadata = path.metadata()?;
        if let Ok(last_mod) = metadata.modified() {
            let last_modified: chrono::DateTime<Utc> = last_mod.into();
            if last_modified > task.updated_at {
                return Err(CrawlError::NotModified);
            }
        }

        let file_name = path
            .file_name()
            .and_then(|x| x.to_str())
            .map(|x| x.to_string())
            .expect("Unable to convert path file name to string");

        _process_path(state, path, file_name, url).await
    }

    /// Handle HTTP related requests
    async fn handle_http_fetch(
        &self,
        db: &DatabaseConnection,
        crawl: &crawl_queue::Model,
        url: &Url,
        parse_results: bool,
    ) -> Result<CrawlResult, CrawlError> {
        // Modify bootstrapped URLs to pull from the Internet Archive
        let url: Url = if crawl.crawl_type == crawl_queue::CrawlType::Bootstrap {
            Url::parse(&create_archive_url(url.as_ref())).expect("Unable to create archive URL")
        } else {
            url.clone()
        };

        // Check for robots.txt of this domain
        // When looking at bootstrapped tasks, check the original URL
        if crawl.crawl_type == crawl_queue::CrawlType::Bootstrap {
            let og_url = Url::parse(&crawl.url).expect("Invalid crawl URL");
            if !check_resource_rules(db, &self.client, &og_url).await {
                return Err(CrawlError::Denied("robots.txt".to_string()));
            }
        } else if !check_resource_rules(db, &self.client, &url).await {
            return Err(CrawlError::Denied("robots.txt".to_string()));
        }

        // Crawl & save the data
        match self.crawl(&url, parse_results).await {
            Err(err) => {
                log::debug!("issue fetching {:?} - {}", url, err.to_string());
                Err(err)
            }
            Ok(mut result) => {
                log::debug!("fetched og: {}, canonical: {}", url, result.url);

                // Check to see if a canonical URL was found, if not use the original
                // bootstrapped URL
                if crawl.crawl_type == crawl_queue::CrawlType::Bootstrap {
                    let parsed = Url::parse(&result.url).expect("Invalid result URL");
                    let domain = parsed.host_str().expect("Invalid result URL host");
                    if domain == "web.archive.org" {
                        result.url = crawl.url.clone();
                    }
                }

                // Normalize links from scrape result. If the links start with "/" they
                // should be appended to the current URL.
                let normalized_links = result
                    .links
                    .iter()
                    .filter_map(|link| normalize_href(&result.url, link))
                    .collect();
                result.links = normalized_links;

                log::trace!(
                    "crawl result: {:?} - {:?}\n{:?}",
                    result.title,
                    result.url,
                    result.description,
                );

                // Update fetch history
                // Break apart domain + path of the URL
                let url = Url::parse(&result.url).expect("Invalid result URL");
                let domain = url.host_str().expect("Invalid URL");
                let mut path: String = url.path().to_string();
                if let Some(query) = url.query() {
                    path = format!("{path}?{query}");
                }

                let _ = fetch_history::upsert(db, domain, &path, result.content_hash.clone(), 200)
                    .await;

                Ok(result)
            }
        }
    }
}

async fn _process_file(
    state: &AppState,
    path: &Path,
    file_name: String,
    url: &Url,
) -> Result<CrawlResult, CrawlError> {
    // Attempt to read file
    let ext = path.extension();

    let mut content = None;
    let mut title = Some(file_name.clone());
    let mut tags = Vec::new();

    if let Some(ext) = ext {
        let extension = SupportedExt::from_ext(&ext.to_string_lossy());

        // Limit check
        let limit = match &extension {
            SupportedExt::Audio(_) => Some((FetchLimitType::Audio, AUDIO_TRANSCRIPTION_LIMIT)),
            SupportedExt::Code(_) | SupportedExt::Document(_) | SupportedExt::Text(_) => {
                Some((FetchLimitType::File, FILE_PROCESSING_LIMIT))
            }
            _ => None,
        };

        if let Some((limit_type, limit)) = &limit {
            FetchLimitType::check_and_wait(
                &state.fetch_limits,
                limit_type.clone(),
                *limit,
                &format!(
                    "`{}``: at processing limit, waiting til finished!",
                    file_name
                ),
            )
            .await;
        }

        match SupportedExt::from_ext(&ext.to_string_lossy()) {
            SupportedExt::Audio(_) => {
<<<<<<< HEAD
                if !state.fetch_limits.contains_key(&FetchLimitType::Audio) {
                    state.fetch_limits.insert(FetchLimitType::Audio, 0);
                }

                // Loop until audio transcription is finished
                while let Some(inflight) =
                    state.fetch_limits.view(&FetchLimitType::Audio, |_, v| *v)
                {
                    if inflight >= AUDIO_TRANSCRIPTION_LIMIT {
                        log::debug!(
                            "`{}``: at transcription limit, waiting til finished!",
                            file_name
                        );
                        tokio::time::sleep(tokio::time::Duration::from_secs(10)).await;
                    } else {
                        state
                            .fetch_limits
                            .alter(&FetchLimitType::Audio, |_, v| v + 1);
                        break;
                    }
                }

=======
>>>>>>> 8e76d87f
                log::debug!("starting transcription for `{}`", file_name);
                // Attempt to transcribe audio, assumes the model has been downloaded
                // and ready to go
                #[cfg(debug_assertions)]
                let model_path: PathBuf = "assets/models/whisper.base.en.bin".into();
                #[cfg(not(debug_assertions))]
                let model_path: PathBuf = _state.config.model_dir().join("whisper.base.en.bin");

                if !model_path.exists() {
                    log::warn!("whisper model not installed, skipping transcription");
                    content = None;
                } else {
                    match audio::transcibe_audio(path.to_path_buf(), model_path, 0) {
                        Ok(result) => {
                            // Update crawl result with appropriate title/stuff
                            if let Some(metadata) = result.metadata {
                                // Update title for audio file, if available
                                if let Some(track_title) = metadata.title {
                                    title = Some(track_title);
                                }

                                // Update author for audio file, if available
                                if let Some(artist) = metadata.artist {
                                    tags.push((TagType::Owner, artist));
                                } else if let Some(artist) = metadata.album {
                                    tags.push((TagType::Owner, artist));
                                }
                            }

                            // Combine segments into one large string.
                            let combined = result
                                .segments
                                .iter()
                                .map(|x| x.segment.to_string())
                                .collect::<Vec<String>>()
                                .join("");
                            content = Some(combined);
                        }
                        Err(err) => {
                            log::warn!(
                                "Skipping transcription: unable to transcribe: `{}`: {}",
                                path.display(),
                                err
                            );
                        }
                    }
                }

                // Say that we're finished
                state
                    .fetch_limits
                    .alter(&FetchLimitType::Audio, |_, v| v - 1);
            }
            SupportedExt::Document(_) => match parser::parse_file(ext, path) {
                Ok(parsed) => {
                    content = Some(parsed);
                }
                Err(err) => log::warn!("Unable to parse `{}`: {}", path.display(), err),
            },
            // todo: also parse symbols from code files.
            SupportedExt::Code(_) | SupportedExt::Text(_) => match std::fs::read_to_string(path) {
                Ok(x) => {
                    content = Some(x);
                }
                Err(err) => log::warn!("Unable to parse `{}`: {}", path.display(), err),
            },
            // Do nothing for these
            SupportedExt::NotSupported => {
                log::warn!("File `{:?}` unsupported returning empty content", path);
            }
        }

        if let Some((limit_type, _)) = &limit {
            // Say that we're finished
            state.fetch_limits.alter(limit_type, |_, v| v - 1);
        }
    }

    let content_hash = content.as_ref().map(|x| {
        let mut hasher = Sha256::new();
        hasher.update(x.as_bytes());
        hex::encode(&hasher.finalize()[..])
    });

    // TODO: Better description building for text files?
    let description = content.as_ref().map(|x| {
        x.split(' ')
            .take(DEFAULT_DESC_LENGTH)
            .collect::<Vec<&str>>()
            .join(" ")
    });

    tags.extend(filesystem::build_file_tags(path));
    Ok(CrawlResult {
        content_hash,
        content,
        // Does a file have a description? Pull the first part of the file
        description,
        title,
        url: url.to_string(),
        open_url: Some(url.to_string()),
        links: Default::default(),
        tags,
    })
}

async fn _process_path(
    state: &AppState,
    path: &Path,
    file_name: String,
    url: &Url,
) -> Result<CrawlResult, CrawlError> {
    if path.is_file() {
        _process_file(state, path, file_name, url).await
    } else {
        Err(CrawlError::NotFound)
    }
}

fn _matches_ext(path: &Path, extension: &HashSet<String>) -> bool {
    let ext = &path
        .extension()
        .and_then(|x| x.to_str())
        .map(|x| x.to_string())
        .unwrap_or_default();
    extension.contains(ext)
}

fn is_html_content(content_type: &str) -> bool {
    content_type.contains("text/html") || content_type.contains("application/xhtml+xml")
}

#[cfg(test)]
mod test {
    use entities::models::crawl_queue::CrawlType;
    use entities::models::{crawl_queue, resource_rule};
    use entities::sea_orm::{ActiveModelTrait, Set};
    use entities::test::setup_test_db;
    use spyglass_plugin::utils::path_to_uri;

    use crate::crawler::{determine_canonical, normalize_href, Crawler};
    use crate::state::AppState;
    use std::path::Path;
    use url::Url;

    #[tokio::test]
    #[ignore]
    async fn test_crawl() {
        let crawler = Crawler::default();
        let url = Url::parse("https://oldschool.runescape.wiki").unwrap();
        let result = crawler.crawl(&url, true).await.expect("success");

        assert_eq!(result.title, Some("Old School RuneScape Wiki".to_string()));
        assert_eq!(result.url, "https://oldschool.runescape.wiki/".to_string());
        assert!(!result.links.is_empty());
    }

    #[tokio::test]
    #[ignore]
    async fn test_fetch() {
        let crawler = Crawler::default();

        let db = setup_test_db().await;
        let url = Url::parse("https://oldschool.runescape.wiki/").unwrap();
        let query = crawl_queue::ActiveModel {
            domain: Set(url.host_str().unwrap().to_owned()),
            url: Set(url.to_string()),
            ..Default::default()
        };
        let model = query.insert(&db).await.unwrap();
        let state = AppState::builder().with_db(db).build();

        let result = crawler.fetch_by_job(&state, model.id, true).await.unwrap();
        assert_eq!(result.title, Some("Old School RuneScape Wiki".to_string()));
        assert_eq!(result.url, "https://oldschool.runescape.wiki/".to_string());

        let links: Vec<String> = result.links.into_iter().collect();
        assert!(links[0].starts_with("https://oldschool.runescape.wiki"));
    }

    #[tokio::test]
    #[ignore]
    async fn test_fetch_redirect() {
        let crawler = Crawler::default();
        let db = setup_test_db().await;
        let state = AppState::builder().with_db(db).build();

        let url = Url::parse("https://xkcd.com/1375").unwrap();
        let query = crawl_queue::ActiveModel {
            domain: Set(url.host_str().unwrap().to_owned()),
            url: Set(url.to_string()),
            ..Default::default()
        };
        let model = query.insert(&state.db).await.unwrap();

        let result = crawler.fetch_by_job(&state, model.id, true).await.unwrap();
        assert_eq!(result.title, Some("xkcd: Astronaut Vandalism".to_string()));
        assert_eq!(result.url, "https://xkcd.com/1375/".to_string());
    }

    #[tokio::test]
    #[ignore]
    async fn test_fetch_bootstrap() {
        let crawler = Crawler::default();
        let db = setup_test_db().await;
        let state = AppState::builder().with_db(db).build();

        let url = Url::parse("https://www.ign.com/wikis/luigis-mansion").unwrap();
        let query = crawl_queue::ActiveModel {
            domain: Set(url.host_str().unwrap().to_owned()),
            url: Set(url.to_string()),
            crawl_type: Set(CrawlType::Bootstrap),
            ..Default::default()
        };
        let model = query.insert(&state.db).await.unwrap();

        let result = crawler.fetch_by_job(&state, model.id, true).await.unwrap();
        assert_eq!(
            result.title,
            Some("Luigi's Mansion Wiki Guide - IGN".to_string())
        );
        assert_eq!(
            result.url,
            "https://www.ign.com/wikis/luigis-mansion/".to_string()
        );

        let links: Vec<String> = result.links.into_iter().collect();
        for link in links {
            assert!(!link.starts_with("https://web.archive.org"));
        }
    }

    #[tokio::test]
    async fn test_fetch_skip() {
        let crawler = Crawler::default();

        let db = setup_test_db().await;
        let state = AppState::builder().with_db(db).build();

        // Should skip this URL
        let url =
            Url::parse("https://oldschool.runescape.wiki/w/Worn_Equipment?veaction=edit").unwrap();
        let query = crawl_queue::ActiveModel {
            domain: Set(url.host_str().unwrap().to_owned()),
            url: Set(url.to_string()),
            crawl_type: Set(crawl_queue::CrawlType::Bootstrap),
            ..Default::default()
        };
        let model = query.insert(&state.db).await.unwrap();

        // Add resource rule to stop the crawl above
        let rule = resource_rule::ActiveModel {
            domain: Set("oldschool.runescape.wiki".into()),
            rule: Set("/.*\\?veaction=.*".into()),
            no_index: Set(false),
            allow_crawl: Set(false),
            ..Default::default()
        };
        let _ = rule.insert(&state.db).await.unwrap();

        let res = crawler.fetch_by_job(&state, model.id, true).await;
        assert!(res.is_err());
    }

    #[test]
    fn test_normalize_href() {
        let url = "https://example.com";

        assert_eq!(
            normalize_href(url, "http://foo.com"),
            Some("https://foo.com/".into())
        );
        assert_eq!(
            normalize_href(url, "https://foo.com"),
            Some("https://foo.com/".into())
        );
        assert_eq!(
            normalize_href(url, "//foo.com"),
            Some("https://foo.com/".into())
        );
        assert_eq!(
            normalize_href(url, "/foo.html"),
            Some("https://example.com/foo.html".into())
        );
        assert_eq!(
            normalize_href(url, "/foo"),
            Some("https://example.com/foo".into())
        );
        assert_eq!(
            normalize_href(url, "foo.html"),
            Some("https://example.com/foo.html".into())
        );
    }

    #[test]
    fn test_determine_canonical() {
        // Test a correct override
        let a = Url::parse("https://commons.wikipedia.org").unwrap();
        let b = Url::parse("https://en.wikipedia.org").unwrap();

        let res = determine_canonical(&a, Some(b));
        assert_eq!(res, "https://en.wikipedia.org/");

        // Test a valid override from a different domain.
        let a = Url::parse("https://web.archive.org").unwrap();
        let b = Url::parse("https://en.wikipedia.org").unwrap();

        let res = determine_canonical(&a, Some(b));
        assert_eq!(res, "https://en.wikipedia.org/");

        // Test ignoring an invalid override
        let a = Url::parse("https://localhost:5000").unwrap();
        let b = Url::parse("https://en.wikipedia.org").unwrap();

        let res = determine_canonical(&a, Some(b));
        assert_eq!(res, "https://localhost:5000/");

        // Test ignoring an invalid override
        let a = Url::parse("https://en.wikipedia.org").unwrap();
        let b = Url::parse("https://spam.com").unwrap();

        let res = determine_canonical(&a, Some(b));
        assert_eq!(res, "https://en.wikipedia.org/");

        let a = Url::parse(
            "https://web.archive.org/web/20211209075429id_/https://docs.rs/test/0.0.1/lib.rs.html",
        )
        .unwrap();
        let res = determine_canonical(&a, None);
        assert_eq!(res, "https://docs.rs/test/0.0.1/lib.rs.html");
    }

    #[tokio::test]
    async fn test_file_fetch() {
        let crawler = Crawler::default();

        let db = setup_test_db().await;
        let state = AppState::builder().with_db(db).build();

        #[cfg(target_os = "windows")]
        let test_folder = Path::new("C:\\tmp\\path_to_uri");
        #[cfg(not(target_os = "windows"))]
        let test_folder = Path::new("/tmp/path_to_uri");

        std::fs::create_dir_all(test_folder).expect("Unable to create test dir");

        let test_path = test_folder.join("test.txt");
        std::fs::write(test_path.clone(), "test_content").expect("Unable to write test file");

        let uri = path_to_uri(test_path.to_path_buf());
        let url = Url::parse(&uri).unwrap();

        let query = crawl_queue::ActiveModel {
            domain: Set("localhost".to_string()),
            url: Set(url.to_string()),
            crawl_type: Set(crawl_queue::CrawlType::Bootstrap),
            ..Default::default()
        };
        let model = query.insert(&state.db).await.unwrap();

        // Add resource rule to stop the crawl above
        let res = crawler.fetch_by_job(&state, model.id, true).await;
        if let Err(error) = res {
            eprintln!("Error processing crawl {:?}", error);
            assert!(false);
        }
    }
}<|MERGE_RESOLUTION|>--- conflicted
+++ resolved
@@ -46,13 +46,9 @@
 const FETCH_DELAY_MS: i64 = 1000 * 60 * 60 * 24;
 
 // TODO: Detect num of cpus & determine from there?
-<<<<<<< HEAD
-const AUDIO_TRANSCRIPTION_LIMIT: usize = 2;
-=======
 // should probably make these configurable as well
 const AUDIO_TRANSCRIPTION_LIMIT: usize = 2;
 const FILE_PROCESSING_LIMIT: usize = 4;
->>>>>>> 8e76d87f
 
 #[derive(Debug, Error)]
 pub enum CrawlError {
@@ -547,31 +543,6 @@
 
         match SupportedExt::from_ext(&ext.to_string_lossy()) {
             SupportedExt::Audio(_) => {
-<<<<<<< HEAD
-                if !state.fetch_limits.contains_key(&FetchLimitType::Audio) {
-                    state.fetch_limits.insert(FetchLimitType::Audio, 0);
-                }
-
-                // Loop until audio transcription is finished
-                while let Some(inflight) =
-                    state.fetch_limits.view(&FetchLimitType::Audio, |_, v| *v)
-                {
-                    if inflight >= AUDIO_TRANSCRIPTION_LIMIT {
-                        log::debug!(
-                            "`{}``: at transcription limit, waiting til finished!",
-                            file_name
-                        );
-                        tokio::time::sleep(tokio::time::Duration::from_secs(10)).await;
-                    } else {
-                        state
-                            .fetch_limits
-                            .alter(&FetchLimitType::Audio, |_, v| v + 1);
-                        break;
-                    }
-                }
-
-=======
->>>>>>> 8e76d87f
                 log::debug!("starting transcription for `{}`", file_name);
                 // Attempt to transcribe audio, assumes the model has been downloaded
                 // and ready to go
@@ -619,11 +590,6 @@
                         }
                     }
                 }
-
-                // Say that we're finished
-                state
-                    .fetch_limits
-                    .alter(&FetchLimitType::Audio, |_, v| v - 1);
             }
             SupportedExt::Document(_) => match parser::parse_file(ext, path) {
                 Ok(parsed) => {
