use entities::models::tag::{check_query_for_tags, get_favorite_tag, TagType};
use entities::models::{indexed_document, lens, tag};
use entities::sea_orm::{
    self, prelude::*, sea_query::Expr, FromQueryResult, JoinType, QueryOrder, QuerySelect,
};
use jsonrpsee::core::Error;
use libspyglass::state::AppState;
use libspyglass::task::{CleanupTask, ManagerCommand};
use regex::Regex;
use shared::metrics;
use shared::request::{
    AskClippyRequest, ClippyContext, LLMResponsePayload, SearchLensesParam, SearchParam,
};
use shared::response::{LensResult, SearchLensesResp, SearchMeta, SearchResult, SearchResults};
<<<<<<< HEAD
use spyglass_clippy::{unleash_clippy, TokenResult};
use spyglass_rpc::{RpcEvent, RpcEventType};
=======
use spyglass_searcher::schema::{DocFields, SearchDocument};
use spyglass_searcher::{QueryBoost, QueryStats};
>>>>>>> edfb84da
use std::collections::HashSet;
use std::path::PathBuf;
use std::time::SystemTime;
use tokio::sync::mpsc;
use tracing::instrument;

<<<<<<< HEAD
/// Max number of tokens we'll look at for matches before stopping.
const MAX_HIGHLIGHT_SCAN: usize = 10_000;
/// Max number of matches we need to generate a decent preview.
const MAX_HIGHLIGHT_MATCHES: usize = 5;

#[derive(Clone, Debug, PartialEq, Eq, PartialOrd, Ord)]
struct WordRange {
    start: usize,
    end: usize,
    matches: Vec<usize>,
}

impl WordRange {
    pub fn new(start: usize, end: usize, match_idx: usize) -> Self {
        Self {
            start,
            end,
            matches: vec![match_idx],
        }
    }

    pub fn overlaps(&self, other: &WordRange) -> bool {
        self.start <= other.start && other.start <= self.end
            || self.start <= other.end && other.end <= self.end
    }

    pub fn merge(&mut self, other: &WordRange) {
        self.start = self.start.min(other.start);
        self.end = self.end.max(other.end);
        self.matches.extend(other.matches.iter());
    }
}

/// Creates a short preview from content based on the search query terms by
/// finding matches for words and creating a window around each match, joining
/// together overlaps & returning the final string.
fn generate_highlight_preview(index: &Searcher, query: &str, content: &str) -> String {
    let fields = DocFields::as_fields();
    let tokenizer = index
        .index
        .tokenizer_for_field(fields.content)
        .expect("Unable to get tokenizer for content field");

    // tokenize search query
    let mut terms = HashSet::new();
    let mut tokens = tokenizer.token_stream(query);
    while let Some(t) = tokens.next() {
        terms.insert(t.text.clone());
    }

    let tokens = content
        .split_whitespace()
        .map(|s| s.to_string())
        .collect::<Vec<_>>();

    let mut matched_indices = Vec::new();
    let mut num_tokens_scanned = 0;
    for (idx, w) in content.split_whitespace().enumerate() {
        num_tokens_scanned += 1;

        let normalized = tokenizer
            .token_stream(w)
            .next()
            .map(|t| t.text.clone())
            .unwrap_or_else(|| w.to_string());
        if terms.contains(&normalized) {
            matched_indices.push(idx);
        }

        if matched_indices.len() > MAX_HIGHLIGHT_MATCHES {
            break;
        }

        if num_tokens_scanned > MAX_HIGHLIGHT_SCAN {
            break;
        }
    }

    // Create word ranges from the indices
    let mut ranges: Vec<WordRange> = Vec::new();
    for idx in matched_indices {
        let start = (idx as i32 - 5).max(0) as usize;
        let end = (idx + 5).min(tokens.len() - 1);
        let new_range = WordRange::new(start, end, idx);

        if let Some(last) = ranges.last_mut() {
            if last.overlaps(&new_range) {
                last.merge(&new_range);
                continue;
            }
        }

        ranges.push(new_range);
    }

    // Create preview from word ranges
    let mut desc: Vec<String> = Vec::new();
    let mut num_windows = 0;
    for range in ranges {
        let mut slice = tokens[range.start..=range.end].to_vec();
        if !slice.is_empty() {
            for idx in range.matches {
                let slice_idx = idx - range.start;
                slice[slice_idx] = format!("<mark>{}</mark>", &slice[slice_idx]);
            }
            desc.extend(slice);
            desc.push("...".to_string());
            num_windows += 1;

            if num_windows > 3 {
                break;
            }
        }
    }

    format!("<span>{}</span>", desc.join(" "))
}

/// Ask clippy about a set of documents
#[instrument(skip(state))]
pub async fn ask_clippy(state: AppState, query: AskClippyRequest) -> Result<(), Error> {
    // Assumes a valid model has been downloaded and ready to go
    #[cfg(debug_assertions)]
    let model_path: PathBuf = "assets/models/alpaca-native.7b.bin".into();
    #[cfg(not(debug_assertions))]
    let model_path: PathBuf = state.config.model_dir().join("alpaca-native.7b.bin");

    log::debug!("ask_clippy: {:?}", query);
    let mut request = state.llm_request.lock().await;
    if request.is_none() {
        let s2 = state.clone();
        let handle = tokio::spawn(async move {
            let (tx, mut rx) = mpsc::unbounded_channel();
            // Spawn a task to send tokens to frontend
            tokio::spawn(async move {
                while let Some(msg) = rx.recv().await {
                    let mut finished = false;
                    let payload = match msg {
                        TokenResult::LoadingModel => {
                            serde_json::to_string(&LLMResponsePayload::LoadingModel)
                                .expect("Unable to serialize LLMResponse payload")
                        }
                        TokenResult::LoadingPrompt => {
                            serde_json::to_string(&LLMResponsePayload::LoadingPrompt)
                                .expect("Unable to serialize LLMResponse payload")
                        }
                        TokenResult::Token(c) => {
                            serde_json::to_string(&LLMResponsePayload::Token(c))
                                .expect("Unable to serialize LLMResponse payload")
                        }
                        TokenResult::Error(msg) => {
                            log::warn!("Received an error: {}", msg);
                            finished = true;
                            serde_json::to_string(&LLMResponsePayload::Error(msg))
                                .expect("Unable to serialize LLMResponse payload")
                        }
                        TokenResult::EndOfText => {
                            finished = true;
                            serde_json::to_string(&LLMResponsePayload::Finished)
                                .expect("Unable to serialize LLMResponse payload")
                        }
                    };

                    s2.publish_event(&RpcEvent {
                        event_type: RpcEventType::LLMResponse,
                        payload,
                    })
                    .await;

                    if finished {
                        let mut req = s2.llm_request.lock().await;
                        *req = None;
                        break;
                    }
                }
            });

            // Convert the context into strings
            let context = if query.context.is_empty() {
                None
            } else {
                let re = Regex::new(r"\s+").expect("Valid regex");
                let ctxt = query
                    .context
                    .iter()
                    .flat_map(|x| match x {
                        ClippyContext::History(i) => Some(i.to_owned()),
                        // todo: grab doc from datastore
                        ClippyContext::DocId(doc_id) => {
                            Searcher::get_by_id(&state.index.reader, doc_id)
                                .and_then(|doc| document_to_struct(&doc).ok())
                                .map(|doc| {
                                    // clean up content
                                    let doc_content = re.replace_all(&doc.content, " ");
                                    let mut content =
                                        format!("title: {}, content: {}", doc.title, doc_content);
                                    content.truncate(1_000);
                                    content
                                })
                        }
                    })
                    .collect::<Vec<String>>();
                Some(ctxt)
            };

            // Spawn the clippy LLM
            if let Err(err) = unleash_clippy(model_path, tx, &query.question, context, false) {
                log::warn!("Unable to complete clippy: {}", err);
            }
        });

        *request = Some(handle);
    } else {
        log::warn!("LLM request already underway");
    }

    Ok(())
}

=======
>>>>>>> edfb84da
/// Search the user's indexed documents
#[instrument(skip(state))]
pub async fn search_docs(state: AppState, search_req: SearchParam) -> Result<SearchResults, Error> {
    state
        .metrics
        .track(metrics::Event::Search {
            filters: search_req.lenses.clone(),
        })
        .await;

    let start = SystemTime::now();
    let index = &state.index;
    let searcher = index.reader.searcher();
    let query = search_req.query.clone();

    let lens_ids = tag::Entity::find()
        .filter(tag::Column::Label.eq(tag::TagType::Lens.to_string()))
        .filter(tag::Column::Value.is_in(search_req.lenses))
        .all(&state.db)
        .await
        .unwrap_or_default()
        .iter()
        .map(|model| model.id as u64)
        .collect::<Vec<u64>>();

    let mut boosts = Vec::new();
    for tag in check_query_for_tags(&state.db, &query).await {
        boosts.push(QueryBoost::Tag(tag))
    }
    let favorite_boost = get_favorite_tag(&state.db).await;
    let mut stats = QueryStats::new();

    let docs = state
        .index
        .search_with_lens(&lens_ids, &query, favorite_boost, &boosts, &mut stats, 5)
        .await;

    let mut results: Vec<SearchResult> = Vec::new();
    let mut missing: Vec<(String, String)> = Vec::new();

    for (score, doc) in docs {
        log::debug!("Got id with url {} {}", doc.doc_id, doc.url);
        let indexed = indexed_document::Entity::find()
            .filter(indexed_document::Column::DocId.eq(doc.doc_id.clone()))
            .one(&state.db)
            .await;

        let crawl_uri = doc.url;
        match indexed {
            Ok(Some(indexed)) => {
                let tags = indexed
                    .find_related(tag::Entity)
                    .all(&state.db)
                    .await
                    .unwrap_or_default()
                    .iter()
                    .map(|tag| (tag.label.to_string(), tag.value.clone()))
                    .collect::<Vec<(String, String)>>();

                let fields = DocFields::as_fields();
                let tokenizer = index
                    .index
                    .tokenizer_for_field(fields.content)
                    .expect("Unable to get tokenizer for content field");

                let description = spyglass_searcher::utils::generate_highlight_preview(
                    &tokenizer,
                    &query,
                    &doc.content,
                );

                let result = SearchResult {
                    doc_id: doc.doc_id.clone(),
                    domain: doc.domain,
                    title: doc.title,
                    crawl_uri: crawl_uri.clone(),
                    description,
                    url: indexed.open_url.unwrap_or(crawl_uri),
                    tags,
                    score,
                };

                results.push(result);
            }
            _ => {
                missing.push((doc.doc_id.to_owned(), crawl_uri.to_owned()));
            }
        }
    }

    let wall_time_ms = SystemTime::now()
        .duration_since(start)
        .map_or_else(|_| 0, |duration| duration.as_millis() as u64);

    let num_docs = searcher.num_docs();
    let meta = SearchMeta {
        query: search_req.query.clone(),
        num_docs: num_docs as u32,
        wall_time_ms: wall_time_ms as u32,
    };

    let domains: HashSet<String> = HashSet::from_iter(results.iter().map(|r| r.domain.clone()));
    state
        .metrics
        .track(metrics::Event::SearchResult {
            num_results: results.len(),
            num_docs,
            term_count: stats.term_count,
            domains: domains.iter().cloned().collect(),
            wall_time_ms,
        })
        .await;

    // Send cleanup task for any missing docs
    if !missing.is_empty() {
        let mut cmd_tx = state.manager_cmd_tx.lock().await;
        match &mut *cmd_tx {
            Some(cmd_tx) => {
                let _ = cmd_tx.send(ManagerCommand::CleanupDatabase(CleanupTask {
                    missing_docs: missing,
                }));
            }
            None => {}
        }
    }

    Ok(SearchResults { results, meta })
}

#[derive(FromQueryResult)]
struct LensSearch {
    author: Option<String>,
    name: String,
    description: Option<String>,
}

/// Search the user's installed lenses
#[instrument(skip(state))]
pub async fn search_lenses(
    state: AppState,
    param: SearchLensesParam,
) -> Result<SearchLensesResp, Error> {
    let mut results = Vec::new();
    let query_result = tag::Entity::find()
        .column_as(tag::Column::Value, "name")
        .column_as(lens::Column::Author, "author")
        .column_as(lens::Column::Description, "description")
        .filter(tag::Column::Label.eq(TagType::Lens.to_string()))
        .filter(tag::Column::Value.like(&format!("%{}%", &param.query)))
        // Pull in lens metadata
        .join_rev(
            JoinType::LeftJoin,
            lens::Entity::belongs_to(tag::Entity)
                .from(lens::Column::Name)
                .to(tag::Column::Value)
                .into(),
        )
        // Order by trigger name, case insensitve
        .order_by_asc(Expr::cust("lower(value)"))
        .into_model::<LensSearch>()
        .all(&state.db)
        .await
        .unwrap_or_default();

    for lens in query_result {
        let label = lens.name.clone();
        results.push(LensResult {
            author: lens.author.unwrap_or("spyglass-search".into()),
            name: label.clone(),
            label,
            description: lens.description.unwrap_or_default(),
            ..Default::default()
        });
    }

    Ok(SearchLensesResp { results })
}<|MERGE_RESOLUTION|>--- conflicted
+++ resolved
@@ -12,139 +12,17 @@
     AskClippyRequest, ClippyContext, LLMResponsePayload, SearchLensesParam, SearchParam,
 };
 use shared::response::{LensResult, SearchLensesResp, SearchMeta, SearchResult, SearchResults};
-<<<<<<< HEAD
 use spyglass_clippy::{unleash_clippy, TokenResult};
 use spyglass_rpc::{RpcEvent, RpcEventType};
-=======
 use spyglass_searcher::schema::{DocFields, SearchDocument};
-use spyglass_searcher::{QueryBoost, QueryStats};
->>>>>>> edfb84da
+use spyglass_searcher::{document_to_struct, QueryBoost, QueryStats};
 use std::collections::HashSet;
 use std::path::PathBuf;
 use std::time::SystemTime;
 use tokio::sync::mpsc;
 use tracing::instrument;
 
-<<<<<<< HEAD
-/// Max number of tokens we'll look at for matches before stopping.
-const MAX_HIGHLIGHT_SCAN: usize = 10_000;
-/// Max number of matches we need to generate a decent preview.
-const MAX_HIGHLIGHT_MATCHES: usize = 5;
-
-#[derive(Clone, Debug, PartialEq, Eq, PartialOrd, Ord)]
-struct WordRange {
-    start: usize,
-    end: usize,
-    matches: Vec<usize>,
-}
-
-impl WordRange {
-    pub fn new(start: usize, end: usize, match_idx: usize) -> Self {
-        Self {
-            start,
-            end,
-            matches: vec![match_idx],
-        }
-    }
-
-    pub fn overlaps(&self, other: &WordRange) -> bool {
-        self.start <= other.start && other.start <= self.end
-            || self.start <= other.end && other.end <= self.end
-    }
-
-    pub fn merge(&mut self, other: &WordRange) {
-        self.start = self.start.min(other.start);
-        self.end = self.end.max(other.end);
-        self.matches.extend(other.matches.iter());
-    }
-}
-
-/// Creates a short preview from content based on the search query terms by
-/// finding matches for words and creating a window around each match, joining
-/// together overlaps & returning the final string.
-fn generate_highlight_preview(index: &Searcher, query: &str, content: &str) -> String {
-    let fields = DocFields::as_fields();
-    let tokenizer = index
-        .index
-        .tokenizer_for_field(fields.content)
-        .expect("Unable to get tokenizer for content field");
-
-    // tokenize search query
-    let mut terms = HashSet::new();
-    let mut tokens = tokenizer.token_stream(query);
-    while let Some(t) = tokens.next() {
-        terms.insert(t.text.clone());
-    }
-
-    let tokens = content
-        .split_whitespace()
-        .map(|s| s.to_string())
-        .collect::<Vec<_>>();
-
-    let mut matched_indices = Vec::new();
-    let mut num_tokens_scanned = 0;
-    for (idx, w) in content.split_whitespace().enumerate() {
-        num_tokens_scanned += 1;
-
-        let normalized = tokenizer
-            .token_stream(w)
-            .next()
-            .map(|t| t.text.clone())
-            .unwrap_or_else(|| w.to_string());
-        if terms.contains(&normalized) {
-            matched_indices.push(idx);
-        }
-
-        if matched_indices.len() > MAX_HIGHLIGHT_MATCHES {
-            break;
-        }
-
-        if num_tokens_scanned > MAX_HIGHLIGHT_SCAN {
-            break;
-        }
-    }
-
-    // Create word ranges from the indices
-    let mut ranges: Vec<WordRange> = Vec::new();
-    for idx in matched_indices {
-        let start = (idx as i32 - 5).max(0) as usize;
-        let end = (idx + 5).min(tokens.len() - 1);
-        let new_range = WordRange::new(start, end, idx);
-
-        if let Some(last) = ranges.last_mut() {
-            if last.overlaps(&new_range) {
-                last.merge(&new_range);
-                continue;
-            }
-        }
-
-        ranges.push(new_range);
-    }
-
-    // Create preview from word ranges
-    let mut desc: Vec<String> = Vec::new();
-    let mut num_windows = 0;
-    for range in ranges {
-        let mut slice = tokens[range.start..=range.end].to_vec();
-        if !slice.is_empty() {
-            for idx in range.matches {
-                let slice_idx = idx - range.start;
-                slice[slice_idx] = format!("<mark>{}</mark>", &slice[slice_idx]);
-            }
-            desc.extend(slice);
-            desc.push("...".to_string());
-            num_windows += 1;
-
-            if num_windows > 3 {
-                break;
-            }
-        }
-    }
-
-    format!("<span>{}</span>", desc.join(" "))
-}
-
-/// Ask clippy about a set of documents
+// Ask clippy about a set of documents
 #[instrument(skip(state))]
 pub async fn ask_clippy(state: AppState, query: AskClippyRequest) -> Result<(), Error> {
     // Assumes a valid model has been downloaded and ready to go
@@ -212,11 +90,13 @@
                     .context
                     .iter()
                     .flat_map(|x| match x {
-                        ClippyContext::History(i) => Some(i.to_owned()),
+                        ClippyContext::History(_, i) => Some(i.to_owned()),
                         // todo: grab doc from datastore
                         ClippyContext::DocId(doc_id) => {
-                            Searcher::get_by_id(&state.index.reader, doc_id)
-                                .and_then(|doc| document_to_struct(&doc).ok())
+                            state
+                                .index
+                                .get_by_id(doc_id)
+                                .and_then(|doc| document_to_struct(&doc))
                                 .map(|doc| {
                                     // clean up content
                                     let doc_content = re.replace_all(&doc.content, " ");
@@ -232,7 +112,7 @@
             };
 
             // Spawn the clippy LLM
-            if let Err(err) = unleash_clippy(model_path, tx, &query.question, context, false) {
+            if let Err(err) = unleash_clippy(model_path, tx, &query.query, context, false) {
                 log::warn!("Unable to complete clippy: {}", err);
             }
         });
@@ -245,8 +125,6 @@
     Ok(())
 }
 
-=======
->>>>>>> edfb84da
 /// Search the user's indexed documents
 #[instrument(skip(state))]
 pub async fn search_docs(state: AppState, search_req: SearchParam) -> Result<SearchResults, Error> {
