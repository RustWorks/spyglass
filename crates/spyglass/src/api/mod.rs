use crate::task::lens::install_lens;
use entities::get_library_stats;
use entities::models::indexed_document;
use entities::sea_orm::{ColumnTrait, Condition, EntityTrait, QueryFilter};
use jsonrpsee::core::{async_trait, Error, JsonValue};
use jsonrpsee::server::middleware::proxy_get_request::ProxyGetRequestLayer;
use jsonrpsee::server::{ServerBuilder, ServerHandle};
use jsonrpsee::types::{SubscriptionEmptyError, SubscriptionResult};
use jsonrpsee::SubscriptionSink;
<<<<<<< HEAD
use libspyglass::search::{self, document_to_struct, Searcher};
=======
>>>>>>> edfb84da
use libspyglass::state::AppState;
use libspyglass::task::{CollectTask, ManagerCommand};
use shared::config::{Config, UserSettings};
use shared::request::{
    AskClippyRequest, BatchDocumentRequest, RawDocumentRequest, SearchLensesParam, SearchParam,
};
use shared::response::{self as resp, DefaultIndices, DocMetadata, LibraryStats};
use spyglass_rpc::{RpcEventType, RpcServer};
use std::collections::{HashMap, HashSet};
use std::net::{IpAddr, Ipv4Addr, SocketAddr};

mod handler;
mod response;

pub struct SpyglassRpc {
    state: AppState,
    config: Config,
}

#[async_trait]
impl RpcServer for SpyglassRpc {
    fn protocol_version(&self) -> Result<String, Error> {
        Ok("0.1.2".into())
    }

    fn system_health(&self) -> Result<JsonValue, Error> {
        Ok(serde_json::json!({ "health": true }))
    }

    async fn add_raw_document(&self, req: RawDocumentRequest) -> Result<(), Error> {
        handler::add_raw_document(&self.state, &req).await
    }

    async fn add_document_batch(&self, req: BatchDocumentRequest) -> Result<(), Error> {
        handler::add_document_batch(&self.state, &req).await
    }

    async fn ask_clippy(&self, query: AskClippyRequest) -> Result<(), Error> {
        handler::search::ask_clippy(self.state.clone(), query).await
    }

    async fn authorize_connection(&self, id: String) -> Result<(), Error> {
        handler::authorize_connection(self.state.clone(), id).await
    }

    async fn app_status(&self) -> Result<resp::AppStatus, Error> {
        handler::app_status(self.state.clone()).await
    }

    /// Default folders used in the local file indexer
    async fn default_indices(&self) -> Result<DefaultIndices, Error> {
        Ok(handler::default_indices().await)
    }

    /// Delete a single doc
    async fn delete_document(&self, id: String) -> Result<(), Error> {
        handler::delete_document(self.state.clone(), id).await
    }

    async fn delete_document_by_url(&self, url: String) -> Result<(), Error> {
        if let Ok(Some(doc)) = indexed_document::Entity::find()
            .filter(indexed_document::Column::Url.eq(url))
            .one(&self.state.db)
            .await
        {
            handler::delete_document(self.state.clone(), doc.doc_id).await
        } else {
            Ok(())
        }
    }

    async fn get_library_stats(&self) -> Result<HashMap<String, LibraryStats>, Error> {
        match get_library_stats(&self.state.db).await {
            Ok(stats) => Ok(stats),
            Err(err) => {
                log::error!("Unable to get library stats: {}", err);
                Ok(HashMap::new())
            }
        }
    }

    async fn is_document_indexed(&self, url: String) -> Result<bool, Error> {
        // Normalize URL
        if let Ok(mut url) = url::Url::parse(&url) {
            url.set_fragment(None);
            let url_str = url.to_string();
            let result = indexed_document::Entity::find()
                .filter(
                    Condition::any()
                        // checks against raw urls that have been added
                        .add(indexed_document::Column::Url.eq(url_str.clone()))
                        // checks against URLs gathered through integrations,
                        // e.g. A starred github repo should match against a github URL
                        // if we have it.
                        .add(indexed_document::Column::OpenUrl.eq(url_str)),
                )
                .one(&self.state.db)
                .await;

            match result {
                Ok(result) => Ok(result.is_some()),
                Err(err) => Err(Error::Custom(format!("Unable to query db: {err}"))),
            }
        } else {
            Ok(false)
        }
    }

    async fn get_metadata(&self, id: String) -> Result<resp::DocMetadata, Error> {
        if let Some(doc) = Searcher::get_by_id(&self.state.index.reader, &id)
            .and_then(|d| document_to_struct(&d).ok())
        {
            let indexed = indexed_document::Entity::find()
                .filter(indexed_document::Column::DocId.eq(doc.doc_id.clone()))
                .one(&self.state.db)
                .await;

            let open_url = indexed.ok().and_then(|d| d).and_then(|d| d.open_url);

            Ok(DocMetadata {
                doc_id: id,
                title: doc.title,
                open_url: open_url.unwrap_or(doc.url),
            })
        } else {
            Err(Error::Custom("Unable to find document".into()))
        }
    }

    async fn list_connections(&self) -> Result<resp::ListConnectionResult, Error> {
        handler::list_connections(self.state.clone()).await
    }

    async fn list_installed_lenses(&self) -> Result<Vec<resp::LensResult>, Error> {
        handler::list_installed_lenses(self.state.clone()).await
    }

    async fn install_lens(&self, lens_name: String) -> Result<(), Error> {
        if let Err(error) = install_lens(&self.state, &self.config, lens_name).await {
            return Err(Error::Custom(error.to_string()));
        }
        Ok(())
    }

    async fn list_plugins(&self) -> Result<Vec<resp::PluginResult>, Error> {
        handler::list_plugins(self.state.clone()).await
    }

    async fn recrawl_domain(&self, domain: String) -> Result<(), Error> {
        handler::recrawl_domain(self.state.clone(), domain).await
    }

    async fn resync_connection(&self, api_id: String, account: String) -> Result<(), Error> {
        let _ = self
            .state
            .schedule_work(ManagerCommand::Collect(CollectTask::ConnectionSync {
                api_id,
                account,
                is_first_sync: false,
            }))
            .await;

        Ok(())
    }

    /// Remove connection from list of connections
    async fn revoke_connection(&self, api_id: String, account: String) -> Result<(), Error> {
        use entities::models::connection;
        let url_like = format!("api://{account}@{api_id}%");
        log::debug!("revoking conn: {url_like}");

        // Delete from search index
        let docs = indexed_document::Entity::find()
            .filter(indexed_document::Column::Domain.eq(api_id.clone()))
            .filter(indexed_document::Column::Url.like(&url_like))
            .all(&self.state.db)
            .await
            .unwrap_or_default();

        let doc_ids = docs
            .iter()
            .map(|m| m.doc_id.clone())
            .collect::<Vec<String>>();
        let _ = connection::revoke_connection(&self.state.db, &api_id, &account).await;
        let _ = self.state.index.delete_many_by_id(&doc_ids).await;
        let _ = indexed_document::delete_many_by_doc_id(&self.state.db, &doc_ids).await;
        log::debug!("revoked & deleted {} docs", doc_ids.len());
        Ok(())
    }

    async fn search_docs(&self, query: SearchParam) -> Result<resp::SearchResults, Error> {
        handler::search::search_docs(self.state.clone(), query).await
    }

    async fn search_lenses(
        &self,
        query: SearchLensesParam,
    ) -> Result<resp::SearchLensesResp, Error> {
        handler::search::search_lenses(self.state.clone(), query).await
    }

    async fn toggle_pause(&self, is_paused: bool) -> Result<(), Error> {
        handler::toggle_pause(self.state.clone(), is_paused).await
    }

    async fn toggle_plugin(&self, name: String, enabled: bool) -> Result<(), Error> {
        handler::toggle_plugin(self.state.clone(), name, enabled).await
    }

    async fn uninstall_lens(&self, name: String) -> Result<(), Error> {
        handler::uninstall_lens(self.state.clone(), &self.config, &name).await
    }

    async fn update_user_settings(&self, settings: UserSettings) -> Result<UserSettings, Error> {
        handler::update_user_settings(&self.state, &self.config, &settings).await
    }

    async fn user_settings(&self) -> Result<UserSettings, Error> {
        handler::user_settings(&self.state).await
    }

    fn subscribe_events(
        &self,
        mut sink: SubscriptionSink,
        events: Vec<RpcEventType>,
    ) -> SubscriptionResult {
        let res = sink.accept();
        if res.is_err() {
            log::warn!("Unable to accept subscription: {:?}", res);
            return Err(SubscriptionEmptyError);
        }

        // Spawn a new task that listens for events in the channel and sends them out
        let rpc_event_channel = self.state.rpc_events.clone();
        let shutdown_cmd_tx = self.state.shutdown_cmd_tx.clone();
        tokio::spawn(async move {
            let mut receiver = rpc_event_channel
                .lock()
                .expect("rpc_events held by another thread")
                .subscribe();
            let mut shutdown = shutdown_cmd_tx.lock().await.subscribe();

            let events: HashSet<RpcEventType> = events.clone().into_iter().collect();
            log::debug!("SUBSCRIBED TO: {:?}", events);
            loop {
                tokio::select! {
                    _ = shutdown.recv() => {
                        return;
                    }
                    res = receiver.recv() => {
                        match res {
                            Ok(event) => {
                                if events.contains(&event.event_type) {
                                    if let Err(err) = sink.send(&event) {
                                        log::warn!("unable to send to sub: {err}");
                                    }
                                }
                            },
                            Err(err) => {
                                log::warn!("eror recev: {:?}", err);
                            }
                        }
                    }
                }
            }
        });

        Ok(())
    }
}

pub async fn start_api_server(
    addr: Option<IpAddr>,
    state: AppState,
    config: Config,
) -> anyhow::Result<(SocketAddr, ServerHandle)> {
    let middleware = tower::ServiceBuilder::new().layer(
        ProxyGetRequestLayer::new("/health", "spyglass_system_health")
            .expect("Unable to create middleware"),
    );

    let ip = addr.unwrap_or(IpAddr::V4(Ipv4Addr::LOCALHOST));
    let server_addr = SocketAddr::new(ip, state.user_settings.load_full().port);

    let server = ServerBuilder::default()
        .set_middleware(middleware)
        .build(server_addr)
        .await?;

    let rpc_module = SpyglassRpc {
        state: state.clone(),
        config: config.clone(),
    };

    let addr = server.local_addr()?;
    let server_handle = server.start(rpc_module.into_rpc())?;

    log::info!("starting server @ {}", addr);
    Ok((addr, server_handle))
}<|MERGE_RESOLUTION|>--- conflicted
+++ resolved
@@ -7,10 +7,6 @@
 use jsonrpsee::server::{ServerBuilder, ServerHandle};
 use jsonrpsee::types::{SubscriptionEmptyError, SubscriptionResult};
 use jsonrpsee::SubscriptionSink;
-<<<<<<< HEAD
-use libspyglass::search::{self, document_to_struct, Searcher};
-=======
->>>>>>> edfb84da
 use libspyglass::state::AppState;
 use libspyglass::task::{CollectTask, ManagerCommand};
 use shared::config::{Config, UserSettings};
@@ -19,6 +15,7 @@
 };
 use shared::response::{self as resp, DefaultIndices, DocMetadata, LibraryStats};
 use spyglass_rpc::{RpcEventType, RpcServer};
+use spyglass_searcher::document_to_struct;
 use std::collections::{HashMap, HashSet};
 use std::net::{IpAddr, Ipv4Addr, SocketAddr};
 
@@ -120,8 +117,11 @@
     }
 
     async fn get_metadata(&self, id: String) -> Result<resp::DocMetadata, Error> {
-        if let Some(doc) = Searcher::get_by_id(&self.state.index.reader, &id)
-            .and_then(|d| document_to_struct(&d).ok())
+        if let Some(doc) = self
+            .state
+            .index
+            .get_by_id(&id)
+            .and_then(|d| document_to_struct(&d))
         {
             let indexed = indexed_document::Entity::find()
                 .filter(indexed_document::Column::DocId.eq(doc.doc_id.clone()))
