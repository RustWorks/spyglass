use crate::{constants, platform};
use shared::event::ClientEvent;
use tauri::api::dialog::{MessageDialogBuilder, MessageDialogButtons, MessageDialogKind};
use tauri::{
    AppHandle, LogicalSize, Manager, Menu, Monitor, Size, Window, WindowBuilder, WindowUrl,
};

/// Try and detect which monitor the window is on so that we can determine the
/// screen size
fn find_monitor(window: &Window) -> Option<Monitor> {
    if let Ok(Some(mon)) = window.primary_monitor() {
        Some(mon)
    } else if let Ok(Some(mon)) = window.current_monitor() {
        Some(mon)
    } else if let Ok(mut monitors) = window.available_monitors() {
        if monitors.is_empty() {
            None
        } else {
            monitors.pop()
        }
    } else {
        None
    }
}

pub fn center_search_bar(window: &Window) {
    if let Some(monitor) = find_monitor(window) {
        let size = monitor.size();
        let scale = monitor.scale_factor();

        let middle = (size.width as f64 / (scale * 2.0)) - (constants::INPUT_WIDTH / 2.0);

        let _ = window.set_position(tauri::Position::Logical(tauri::LogicalPosition {
            x: middle,
            y: constants::INPUT_Y,
        }));
    } else {
        log::warn!("Unable to detect any monitors.");
    }
}

pub fn show_search_bar(window: &Window) {
    #[cfg(target_os = "linux")]
    platform::linux::show_search_bar(window);

    #[cfg(target_os = "macos")]
    platform::mac::show_search_bar(window);

    #[cfg(target_os = "windows")]
    platform::windows::show_search_bar(window);
}

pub fn hide_search_bar(window: &Window) {
    #[cfg(target_os = "linux")]
    platform::linux::hide_search_bar(window);

    #[cfg(target_os = "macos")]
    platform::mac::hide_search_bar(window);

    #[cfg(target_os = "windows")]
    platform::windows::hide_search_bar(window);
}

/// Builds or returns the main searchbar window
pub fn get_searchbar(app: &AppHandle) -> Window {
    if let Some(window) = app.get_window(constants::SEARCH_WIN_NAME) {
        window
    } else {
        let default_height = 101.0;
        let window =
            WindowBuilder::new(app, constants::SEARCH_WIN_NAME, WindowUrl::App("/".into()))
                .decorations(false)
                .transparent(true)
                .disable_file_drop_handler()
                .inner_size(640.0, default_height)
                .build()
                .expect("Unable to create searchbar window");
        center_search_bar(&window);

        // macOS: Handle multiple spaces correctly
        #[cfg(target_os = "macos")]
        {
            use cocoa::appkit::NSWindow;
            unsafe {
                let ns_window =
                    window.ns_window().expect("Unable to get ns_window") as cocoa::base::id;
                ns_window.setCollectionBehavior_(cocoa::appkit::NSWindowCollectionBehavior::NSWindowCollectionBehaviorMoveToActiveSpace);
            }
        }

        window
    }
}

pub async fn resize_window(window: &Window, height: f64) {
    let monitor_height = {
        if let Some(monitor) = find_monitor(window) {
            let size = monitor.size();
            let scale = monitor.scale_factor();
            Some((size.height as f64) / scale - (constants::INPUT_Y * 2.0))
        } else {
            None
        }
    };

    // If the requested height is greater than the monitor size, use the monitor
    // height so we don't go offscreen.
    let height = if let Some(monitor_height) = monitor_height {
        monitor_height.min(height)
    } else {
        height
    };

    let _ = window.set_size(Size::Logical(LogicalSize {
        width: constants::INPUT_WIDTH,
        height,
    }));
}

fn show_window(window: &Window) {
    let _ = window.show();
    let _ = window.set_focus();
    let _ = window.center();
}

fn _show_tab(app: &AppHandle, tab_url: &str) {
    let window = if let Some(window) = app.get_window(constants::SETTINGS_WIN_NAME) {
        window
    } else {
        WindowBuilder::new(
            app,
            constants::SETTINGS_WIN_NAME,
            WindowUrl::App(tab_url.into()),
        )
        .title("Spyglass - Personal Search Engine")
        // Create an empty menu so now menubar shows up on Windows
        .menu(Menu::new())
        .min_inner_size(constants::MIN_WINDOW_WIDTH, constants::MIN_WINDOW_HEIGHT)
        .build()
        .expect("Unable to build window for settings")
    };

    let _ = window.emit(ClientEvent::Navigate.as_ref(), tab_url);
    show_window(&window);
}

pub fn show_connection_manager_window(app: &AppHandle) {
    _show_tab(app, "/settings/connections");
}

pub fn show_discover_window(app: &AppHandle) {
    _show_tab(app, "/settings/discover");
}

pub fn show_lens_manager_window(app: &AppHandle) {
    _show_tab(app, "/settings/library");
}

pub fn show_plugin_manager(app: &AppHandle) {
    _show_tab(app, "/settings/plugins");
}

pub fn show_user_settings(app: &AppHandle) {
    _show_tab(app, "/settings/user");
}

pub fn show_update_window(app: &AppHandle) {
    let window = if let Some(window) = app.get_window(constants::UPDATE_WIN_NAME) {
        window
    } else {
        WindowBuilder::new(
            app,
            constants::UPDATE_WIN_NAME,
            WindowUrl::App("/updater".into()),
        )
        .title("Spyglass - Update Available!")
        .min_inner_size(450.0, 375.0)
        .max_inner_size(450.0, 375.0)
        .build()
        .expect("Unable to build window for updater")
    };

    show_window(&window);
}

pub fn show_startup_window(app: &AppHandle) -> Window {
    let window = if let Some(window) = app.get_window(constants::STARTUP_WIN_NAME) {
        window
    } else {
        WindowBuilder::new(
            app,
            constants::STARTUP_WIN_NAME,
            WindowUrl::App("/startup".into()),
        )
        .title("Spyglass - Starting up")
        .decorations(false)
        .min_inner_size(256.0, 272.0)
        .max_inner_size(256.0, 272.0)
        .transparent(true)
        .build()
        .expect("Unable to build startup window")
    };

    show_window(&window);
    window
}

pub fn show_wizard_window(app: &AppHandle) {
    let window = if let Some(window) = app.get_window(constants::WIZARD_WIN_NAME) {
        window
    } else {
        WindowBuilder::new(
            app,
            constants::WIZARD_WIN_NAME,
            WindowUrl::App("/wizard".into()),
        )
<<<<<<< HEAD
        .title("Getting Started w/ Spyglass")
=======
        .title("Getting Started")
>>>>>>> 4e1ea710
        .menu(Menu::new())
        .min_inner_size(400.0, 492.0)
        .max_inner_size(400.0, 492.0)
        .build()
        .expect("Unable to build window for wizard")
    };

    show_window(&window);
}

pub fn alert(window: &Window, title: &str, message: &str) {
    MessageDialogBuilder::new(title, message)
        .parent(window)
        .buttons(MessageDialogButtons::Ok)
        .kind(MessageDialogKind::Error)
        .show(|_| {});
}

#[allow(dead_code)]
pub fn notify(_app: &AppHandle, title: &str, body: &str) -> anyhow::Result<()> {
    #[cfg(target_os = "macos")]
    {
        use std::process::Command;
        let title = title.to_string();
        let body = body.to_string();
        tauri::async_runtime::spawn(async move {
            // osascript -e 'display notification "hello world!" with title "test"'
            Command::new("osascript")
                .arg("-e")
                .arg(format!(
                    "display notification \"{}\" with title \"{}\"",
                    body, title
                ))
                .spawn()
                .expect("Failed to send message");
        });
    }

    #[cfg(not(target_os = "macos"))]
    {
        use tauri::api::notification::Notification;
        let _ = Notification::new(&_app.config().tauri.bundle.identifier)
            .title(title)
            .body(body)
            .show();
    }

    Ok(())
}<|MERGE_RESOLUTION|>--- conflicted
+++ resolved
@@ -214,11 +214,7 @@
             constants::WIZARD_WIN_NAME,
             WindowUrl::App("/wizard".into()),
         )
-<<<<<<< HEAD
-        .title("Getting Started w/ Spyglass")
-=======
         .title("Getting Started")
->>>>>>> 4e1ea710
         .menu(Menu::new())
         .min_inner_size(400.0, 492.0)
         .max_inner_size(400.0, 492.0)
