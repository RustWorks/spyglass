<<<<<<< HEAD
use strum_macros::{AsRefStr, Display};
=======
use strum_macros::{AsRefStr, Display, EnumString};
>>>>>>> 5f853631

pub const INPUT_WIDTH: f64 = 640.0;
pub const INPUT_Y: f64 = 128.0;

// Min window size for settings panel
pub const MIN_WINDOW_WIDTH: f64 = 704.0;
pub const MIN_WINDOW_HEIGHT: f64 = 480.0;

// Check for a new version every 6 hours. 60 seconds * 60 minutes * 6 hours
pub const VERSION_CHECK_INTERVAL_S: u64 = 60 * 60 * 6;
// Check on start & every day for new lenses
pub const LENS_UPDATE_CHECK_INTERVAL_S: u64 = 60 * 60 * 24;

<<<<<<< HEAD
#[derive(AsRefStr, Display)]
pub enum Windows {
    #[strum(serialize = "ask_clippy_window")]
    AskClippy,
    #[strum(serialize = "progress_window")]
    ProgressPopup,
    #[strum(serialize = "main")]
    SearchBar,
    #[strum(serialize = "settings_window")]
    Settings,
    #[strum(serialize = "startup_window")]
    Startup,
    #[strum(serialize = "update_window")]
    UpdatePopup,
    #[strum(serialize = "wizard_window")]
    Wizard,
=======
pub const SEARCH_WIN_NAME: &str = "main";
pub const SETTINGS_WIN_NAME: &str = "settings_window";
pub const STARTUP_WIN_NAME: &str = "startup_window";
pub const UPDATE_WIN_NAME: &str = "update_window";
pub const WIZARD_WIN_NAME: &str = "wizard_window";
pub const PROGRESS_WIN_NAME: &str = "progress_window";

#[derive(Display, EnumString, AsRefStr)]
pub enum TabLocation {
    #[strum(serialize = "/settings/connections")]
    Connections,
    #[strum(serialize = "/settings/discover")]
    Discover,
    #[strum(serialize = "/settings/library")]
    Library,
    #[strum(serialize = "/settings/plugins")]
    PluginSettings,
    #[strum(serialize = "/settings/user")]
    UserSettings,
>>>>>>> 5f853631
}<|MERGE_RESOLUTION|>--- conflicted
+++ resolved
@@ -1,8 +1,4 @@
-<<<<<<< HEAD
-use strum_macros::{AsRefStr, Display};
-=======
 use strum_macros::{AsRefStr, Display, EnumString};
->>>>>>> 5f853631
 
 pub const INPUT_WIDTH: f64 = 640.0;
 pub const INPUT_Y: f64 = 128.0;
@@ -16,7 +12,6 @@
 // Check on start & every day for new lenses
 pub const LENS_UPDATE_CHECK_INTERVAL_S: u64 = 60 * 60 * 24;
 
-<<<<<<< HEAD
 #[derive(AsRefStr, Display)]
 pub enum Windows {
     #[strum(serialize = "ask_clippy_window")]
@@ -33,13 +28,7 @@
     UpdatePopup,
     #[strum(serialize = "wizard_window")]
     Wizard,
-=======
-pub const SEARCH_WIN_NAME: &str = "main";
-pub const SETTINGS_WIN_NAME: &str = "settings_window";
-pub const STARTUP_WIN_NAME: &str = "startup_window";
-pub const UPDATE_WIN_NAME: &str = "update_window";
-pub const WIZARD_WIN_NAME: &str = "wizard_window";
-pub const PROGRESS_WIN_NAME: &str = "progress_window";
+}
 
 #[derive(Display, EnumString, AsRefStr)]
 pub enum TabLocation {
@@ -53,5 +42,4 @@
     PluginSettings,
     #[strum(serialize = "/settings/user")]
     UserSettings,
->>>>>>> 5f853631
 }