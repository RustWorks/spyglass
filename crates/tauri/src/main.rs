--- conflicted
+++ resolved
@@ -11,10 +11,7 @@
 use jsonrpc_core::Value;
 use num_format::{Locale, ToFormattedString};
 use rpc::RpcMutex;
-<<<<<<< HEAD
-=======
 use serde::Deserialize;
->>>>>>> b79aa774
 use tauri::{AppHandle, GlobalShortcutManager, Manager, SystemTray, SystemTrayEvent};
 use tokio::sync::Mutex;
 use tokio::time;
@@ -51,10 +48,7 @@
     LogTracer::init()?;
 
     let ctx = tauri::generate_context!();
-<<<<<<< HEAD
-=======
     let app_version = format!("v20{}", ctx.package_info().version);
->>>>>>> b79aa774
 
     tauri::Builder::default()
         .invoke_handler(tauri::generate_handler![
@@ -166,14 +160,11 @@
 
                         item_handle.set_title(new_label).unwrap();
                     }
-<<<<<<< HEAD
-=======
                     menu::VERSION_MENU_ITEM => {
                         if let Some(version) = app.try_state::<ReleaseVersion>() {
                             let _ = open::that(&version.html_url);
                         }
                     }
->>>>>>> b79aa774
                     menu::OPEN_LENSES_FOLDER => open_folder(config.lenses_dir()),
                     menu::OPEN_LOGS_FOLDER => open_folder(config.logs_dir()),
                     menu::OPEN_SETTINGS_FOLDER => open_folder(Config::prefs_dir()),
