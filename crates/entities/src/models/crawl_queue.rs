use std::collections::HashSet;
use std::fmt;

use regex::RegexSet;
use sea_orm::entity::prelude::*;
use sea_orm::{sea_query, DbBackend, FromQueryResult, QuerySelect, Set, Statement};
use serde::Serialize;
use url::Url;

use super::indexed_document;
<<<<<<< HEAD
use crate::regex::{regex_for_domain, regex_for_prefix};
use shared::config::{Lens, Limit, UserSettings};
=======
use crate::regex::{regex_for_domain, regex_for_prefix, regex_for_robots, WildcardType};
use shared::config::{Lens, LensRule, Limit, UserSettings};
>>>>>>> b79aa774

const MAX_RETRIES: u8 = 5;

#[derive(Debug, Clone, PartialEq, EnumIter, DeriveActiveEnum, Serialize)]
#[sea_orm(rs_type = "String", db_type = "String(Some(1))")]
pub enum CrawlStatus {
    #[sea_orm(string_value = "Queued")]
    Queued,
    #[sea_orm(string_value = "Processing")]
    Processing,
    #[sea_orm(string_value = "Completed")]
    Completed,
    #[sea_orm(string_value = "Failed")]
    Failed,
}

impl fmt::Display for CrawlStatus {
    fn fmt(&self, f: &mut fmt::Formatter) -> fmt::Result {
        match self {
            CrawlStatus::Queued => write!(f, "Queued"),
            CrawlStatus::Processing => write!(f, "Processing"),
            CrawlStatus::Completed => write!(f, "Completed"),
            CrawlStatus::Failed => write!(f, "Failed"),
        }
    }
}

#[derive(Debug, Clone, PartialEq, EnumIter, DeriveActiveEnum, Serialize)]
#[sea_orm(rs_type = "String", db_type = "String(Some(1))")]
pub enum CrawlType {
    #[sea_orm(string_value = "API")]
    Api,
    #[sea_orm(string_value = "Bootstrap")]
    Bootstrap,
    #[sea_orm(string_value = "Normal")]
    Normal,
}

impl Default for CrawlType {
    fn default() -> Self {
        CrawlType::Normal
    }
}

impl fmt::Display for CrawlType {
    fn fmt(&self, f: &mut fmt::Formatter) -> fmt::Result {
        match self {
            CrawlType::Api => write!(f, "Api"),
            CrawlType::Bootstrap => write!(f, "Bootstrap"),
            CrawlType::Normal => write!(f, "Normal"),
        }
    }
}

#[derive(Clone, Debug, PartialEq, DeriveEntityModel, Serialize)]
#[sea_orm(table_name = "crawl_queue")]
pub struct Model {
    #[sea_orm(primary_key)]
    pub id: i64,
    /// Domain/host of the URL to be crawled
    pub domain: String,
    /// URL to crawl
    #[sea_orm(unique)]
    pub url: String,
    /// Task status.
    pub status: CrawlStatus,
    /// Number of retries for this task.
    #[sea_orm(default_value = 0)]
    pub num_retries: u8,
    /// Crawl Type
    pub crawl_type: CrawlType,
    /// When this was first added to the crawl queue.
    pub created_at: DateTimeUtc,
    /// When this task was last updated.
    pub updated_at: DateTimeUtc,
}

#[derive(Copy, Clone, Debug, EnumIter)]
pub enum Relation {}

impl RelationTrait for Relation {
    fn def(&self) -> RelationDef {
        panic!("No RelationDef")
    }
}

impl ActiveModelBehavior for ActiveModel {
    fn new() -> Self {
        Self {
            crawl_type: Set(CrawlType::Normal),
            status: Set(CrawlStatus::Queued),
            created_at: Set(chrono::Utc::now()),
            updated_at: Set(chrono::Utc::now()),
            ..ActiveModelTrait::default()
        }
    }

    // Triggered before insert / update
    fn before_save(mut self, insert: bool) -> Result<Self, DbErr> {
        if !insert {
            self.updated_at = Set(chrono::Utc::now());
        }

        Ok(self)
    }
}

pub async fn queue_stats(
    db: &DatabaseConnection,
) -> anyhow::Result<Vec<QueueCountByStatus>, sea_orm::DbErr> {
    let res = Entity::find()
        .from_raw_sql(Statement::from_string(
            DbBackend::Sqlite,
            "SELECT count(*) as count, domain, status FROM crawl_queue GROUP BY domain, status"
                .into(),
        ))
        .into_model::<QueueCountByStatus>()
        .all(db)
        .await?;

    Ok(res)
}

pub async fn reset_processing(db: &DatabaseConnection) {
    Entity::update_many()
        .col_expr(
            Column::Status,
            sea_query::Expr::value(sea_query::Value::String(Some(Box::new(
                CrawlStatus::Queued.to_string(),
            )))),
        )
        .filter(Column::Status.contains(&CrawlStatus::Processing.to_string()))
        .exec(db)
        .await
        .unwrap();
}

#[derive(FromQueryResult)]
struct CrawlQueueCount {
    count: i64,
}

#[derive(FromQueryResult)]
pub struct QueueCountByStatus {
    pub count: i64,
    pub domain: String,
    pub status: String,
}

pub async fn num_queued(
    db: &DatabaseConnection,
    status: CrawlStatus,
) -> anyhow::Result<u64, sea_orm::DbErr> {
    let res = Entity::find()
        .column_as(Column::Id.count(), "count")
        .filter(Column::Status.eq(status.to_string()))
        .into_model::<CrawlQueueCount>()
        .one(db)
        .await?;

    Ok(res.unwrap().count as u64)
}

fn gen_priority_values(items: &[String], is_prefix: bool) -> String {
    if items.is_empty() {
        "(\"\", 0)".to_string()
    } else {
        items
            .iter()
            .map(|item| {
                let item = if is_prefix {
                    // Wildcards not supported in prefixes
                    item.to_owned() + "%"
                } else {
                    // TODO: Should probably sanitize this...
                    item.replace('*', "%")
                };

                format!("(\"{}\", 1)", item)
            })
            .collect::<Vec<String>>()
            .join(",")
    }
}

fn gen_priority_sql(p_domains: &str, p_prefixes: &str, user_settings: UserSettings) -> Statement {
    Statement::from_sql_and_values(
        DbBackend::Sqlite,
        &format!(
            r#"WITH
                p_domain(domain, priority) AS (values {}),
                p_prefix(prefix, priority) AS (values {}), {}"#,
            p_domains,
            p_prefixes,
            include_str!("sql/dequeue.sqlx")
        ),
        vec![
            user_settings.domain_crawl_limit.value().into(),
            user_settings.inflight_domain_limit.value().into(),
        ],
    )
}
struct LensRuleSets {
    allow_list: Vec<String>,
    skip_list: Vec<String>,
}

/// Create a set of allow/skip rules from a Lens
fn create_ruleset_from_lens(lens: &Lens) -> LensRuleSets {
    let mut allow_list = Vec::new();
    let mut skip_list: Vec<String> = Vec::new();

    // Build regex from domain
    for domain in lens.domains.iter() {
        allow_list.push(regex_for_domain(domain));
    }

    // Build regex from url rules
    for prefix in lens.urls.iter() {
        allow_list.push(regex_for_prefix(prefix));
    }

    // Build regex from rules
    for rule in lens.rules.iter() {
        match rule {
            LensRule::SkipURL(rule_str) => {
                if let Some(regex) = regex_for_robots(rule_str, WildcardType::Regex) {
                    skip_list.push(regex);
                }
            }
        }
    }

    LensRuleSets {
        allow_list,
        skip_list,
    }
}

/// Get the next url in the crawl queue
pub async fn dequeue(
    db: &DatabaseConnection,
    user_settings: UserSettings,
    // Prioritized domains
    p_domains: &[String],
    // Prioritized prefixes
    p_prefixes: &[String],
) -> anyhow::Result<Option<Model>, sea_orm::DbErr> {
    // Check for inflight limits
    if let Limit::Finite(inflight_crawl_limit) = user_settings.inflight_crawl_limit {
        // How many do we have in progress?
        let num_in_progress = Entity::find()
            .filter(Column::Status.eq(CrawlStatus::Processing.to_string()))
            .count(db)
            .await? as u32;

        if num_in_progress >= inflight_crawl_limit {
            return Ok(None);
        }
    }

    // Prioritize any bootstrapping tasks first.
    let entity = Entity::find()
        .filter(Column::Status.eq(CrawlStatus::Queued.to_string()))
        .filter(Column::CrawlType.eq(CrawlType::Bootstrap.to_string()))
        .one(db)
        .await?;

    if let Some(task) = entity {
        return Ok(Some(task));
    }

    // List of domains to prioritize when dequeuing tasks
    // For example, we'll pull domains that make up with lenses before
    // general crawling.
    let prioritized_domains = gen_priority_values(p_domains, false);
    let prioritized_prefixes = gen_priority_values(p_prefixes, true);

    let entity = Entity::find().from_raw_sql(gen_priority_sql(
        &prioritized_domains,
        &prioritized_prefixes,
        user_settings,
    ));

    return entity.one(db).await;
}

/// Add url to the crawl queue
#[derive(PartialEq)]
pub enum SkipReason {
    Invalid,
    Blocked,
    Duplicate,
}

#[derive(Default)]
pub struct EnqueueSettings {
<<<<<<< HEAD
    pub skip_blocklist: bool,
    pub skip_lenses: bool,
=======
>>>>>>> b79aa774
    pub crawl_type: CrawlType,
}

pub async fn enqueue_all(
    db: &DatabaseConnection,
    urls: &[String],
    lenses: &[Lens],
    settings: &UserSettings,
    overrides: &EnqueueSettings,
) -> anyhow::Result<(), sea_orm::DbErr> {
    let mut allow_list: Vec<String> = Vec::new();
<<<<<<< HEAD
    for lens in lenses {
        // Build regex from domain
        for domain in lens.domains.iter() {
            allow_list.push(regex_for_domain(domain));
        }

        // Build regex from url rules
        for prefix in lens.urls.iter() {
            allow_list.push(regex_for_prefix(prefix));
        }
    }

    let allow_list = RegexSet::new(allow_list).unwrap();
    let block_list: HashSet<String> = HashSet::from_iter(settings.block_list.iter().cloned());
=======
    let mut skip_list: Vec<String> = Vec::new();

    for domain in settings.block_list.iter() {
        skip_list.push(regex_for_domain(domain));
    }

    for lens in lenses {
        let ruleset = create_ruleset_from_lens(lens);
        allow_list.extend(ruleset.allow_list);
        skip_list.extend(ruleset.skip_list);
    }

    let allow_list = RegexSet::new(allow_list).expect("Unable to create allow list");
    let skip_list = RegexSet::new(skip_list).expect("Unable to create skip list");
>>>>>>> b79aa774

    // Ignore invalid URLs
    let urls: Vec<String> = urls
        .iter()
        .filter_map(|url| {
            if let Ok(mut parsed) = Url::parse(url) {
                // Always ignore fragments, otherwise crawling
                // https://wikipedia.org/Rust#Blah would be considered different than
                // https://wikipedia.org/Rust
                parsed.set_fragment(None);

<<<<<<< HEAD
                // Ignore URLs w/ no domain/host strings
                let domain = parsed.host_str()?;
=======
>>>>>>> b79aa774
                let normalized = parsed.to_string();

                // Ignore domains on blacklist
                if skip_list.is_match(&normalized) {
                    return None;
                }

                // Should we crawl external links?
                if !settings.crawl_external_links
                    // Only allow crawls specified in our lenses
                    && !allow_list.is_match(&normalized)
                {
                    return None;
                }

                // Check lense rules?
                if !overrides.skip_lenses
                    // Should we crawl external links?
                    && !settings.crawl_external_links
                    // Only allow crawls specified in our lenses
                    && !allow_list.is_match(&normalized)
                {
                    return None;
                }

                Some(parsed.as_str().to_string())
            } else {
                None
            }
        })
        .collect();

    // Ignore urls already in queue
    let is_queued: HashSet<String> = Entity::find()
        .filter(Column::Url.is_in(urls.clone()))
        .all(db)
        .await?
        .iter()
        .map(|f| f.url.to_string())
        .collect();

    // Igore urls already indexed
    let is_indexed: HashSet<String> = indexed_document::Entity::find()
        .filter(indexed_document::Column::Url.is_in(urls.clone()))
        .all(db)
        .await?
        .iter()
        .map(|x| x.url.to_string())
        .collect();

    let to_add: Vec<ActiveModel> = urls
        .into_iter()
        .filter(|url| !is_queued.contains(url) && !is_indexed.contains(url))
        .map(|url| {
            let parsed = Url::parse(&url).unwrap();
            let domain = parsed.host_str().unwrap();

            ActiveModel {
                domain: Set(domain.to_string()),
                crawl_type: Set(overrides.crawl_type.clone()),
                url: Set(url),
                ..Default::default()
            }
        })
        .collect();

    if to_add.is_empty() {
        return Ok(());
    }

    match Entity::insert_many(to_add).exec(db).await {
        Ok(_) => {}
        Err(e) => log::error!("insert_many error: {:?}", e),
    }

    Ok(())
}

pub async fn mark_done(
    db: &DatabaseConnection,
    id: i64,
    status: CrawlStatus,
) -> anyhow::Result<()> {
    let crawl = Entity::find_by_id(id).one(db).await?.unwrap();
    let mut updated: ActiveModel = crawl.clone().into();

    // Bump up number of retries if this failed
    if status == CrawlStatus::Failed && crawl.num_retries <= MAX_RETRIES {
        updated.num_retries = Set(crawl.num_retries + 1);
        // Queue again
        updated.status = Set(CrawlStatus::Queued);
    } else {
        updated.status = Set(status);
    }

    updated.update(db).await?;

    Ok(())
}

/// Remove tasks from the crawl queue that match `rule`. Rule is expected
/// to be a SQL like statement.
pub async fn remove_by_rule(db: &DatabaseConnection, rule: &str) -> anyhow::Result<u64> {
    let res = Entity::delete_many()
        .filter(Column::Url.like(rule))
        .exec(db)
        .await?;

    if res.rows_affected > 0 {
        log::info!("removed {} tasks due to '{}'", res.rows_affected, rule);
    }
    Ok(res.rows_affected)
}

#[cfg(test)]
mod test {
    use sea_orm::prelude::*;
    use sea_orm::{ActiveModelTrait, Set};
    use url::Url;

    use shared::config::{Lens, LensRule, Limit, UserSettings};

    use crate::models::{crawl_queue, indexed_document};
    use crate::regex::{regex_for_robots, WildcardType};
    use crate::test::setup_test_db;

    use super::{gen_priority_sql, gen_priority_values, EnqueueSettings};

    #[tokio::test]
    async fn test_insert() {
        let db = setup_test_db().await;

        let url = "oldschool.runescape.wiki/";
        let crawl = crawl_queue::ActiveModel {
            domain: Set("oldschool.runescape.wiki".to_string()),
            url: Set(url.to_owned()),
            ..Default::default()
        };
        crawl.insert(&db).await.expect("Unable to insert");

        let query = crawl_queue::Entity::find()
            .filter(crawl_queue::Column::Url.eq(url.to_string()))
            .one(&db)
            .await
            .expect("Unable to run query");

        assert!(query.is_some());

        let res = query.unwrap();
        assert_eq!(res.url, url);
    }

    #[test]
    fn test_priority_sql() {
        let settings = UserSettings::default();
        let p_domains = gen_priority_values(&["en.wikipedia.org".to_string()], false);
        let p_prefixes =
            gen_priority_values(&["https://roll20.net/compendium/dnd5e".to_string()], true);

        let sql = gen_priority_sql(&p_domains, &p_prefixes, settings);
        assert_eq!(
            sql.to_string(),
            "WITH\n                p_domain(domain, priority) AS (values (\"en.wikipedia.org\", 1)),\n                p_prefix(prefix, priority) AS (values (\"https://roll20.net/compendium/dnd5e%\", 1)), indexed AS (\n    SELECT\n        domain,\n        count(*) as count\n    FROM indexed_document\n    GROUP BY domain\n),\ninflight AS (\n    SELECT\n        domain,\n        count(*) as count\n    FROM crawl_queue\n    WHERE status = \"Processing\"\n    GROUP BY domain\n)\nSELECT\n    cq.*\nFROM crawl_queue cq\nLEFT JOIN p_domain ON cq.domain like p_domain.domain\nLEFT JOIN p_prefix ON cq.url like p_prefix.prefix\nLEFT JOIN indexed ON indexed.domain = cq.domain\nLEFT JOIN inflight ON inflight.domain = cq.domain\nWHERE\n    COALESCE(indexed.count, 0) < 10000 AND\n    COALESCE(inflight.count, 0) < 2 AND\n    status = \"Queued\"\nORDER BY\n    p_prefix.priority DESC,\n    p_domain.priority DESC,\n    cq.updated_at ASC"
        );
    }

    #[tokio::test]
    async fn test_enqueue() {
        let settings = UserSettings::default();
        let db = setup_test_db().await;
        let url = vec!["https://oldschool.runescape.wiki/".into()];
<<<<<<< HEAD

        let overrides = EnqueueSettings {
            skip_lenses: true,
            ..Default::default()
        };
        crawl_queue::enqueue_all(&db, &url, &[], &settings, &overrides)
=======
        let lens = Lens {
            domains: vec!["oldschool.runescape.wiki".into()],
            ..Default::default()
        };

        crawl_queue::enqueue_all(&db, &url, &[lens], &settings, &Default::default())
>>>>>>> b79aa774
            .await
            .unwrap();

        let crawl = crawl_queue::Entity::find()
            .filter(crawl_queue::Column::Url.eq(url[0].to_string()))
            .all(&db)
            .await
            .unwrap();

        assert_eq!(crawl.len(), 1);
    }

    #[tokio::test]
    async fn test_enqueue_with_rules() {
        let settings = UserSettings::default();
        let db = setup_test_db().await;
        let url = vec!["https://oldschool.runescape.wiki/w/Worn_Equipment?veaction=edit".into()];
        let lens = Lens {
            domains: vec!["oldschool.runescape.wiki".into()],
            rules: vec![LensRule::SkipURL(
                "https://oldschool.runescape.wiki/*veaction=*".into(),
            )],
            ..Default::default()
        };

        crawl_queue::enqueue_all(&db, &url, &[lens], &settings, &Default::default())
            .await
            .unwrap();

        let crawl = crawl_queue::Entity::find()
            .filter(crawl_queue::Column::Url.eq(url[0].to_string()))
            .all(&db)
            .await
            .unwrap();

        assert_eq!(crawl.len(), 0);
    }

    #[tokio::test]
    async fn test_dequeue() {
        let settings = UserSettings::default();
        let db = setup_test_db().await;
        let url = vec!["https://oldschool.runescape.wiki/".into()];
        let prioritized = vec![];
        let lens = Lens {
            domains: vec!["oldschool.runescape.wiki".into()],
            ..Default::default()
        };

<<<<<<< HEAD
        let overrides = EnqueueSettings {
            skip_lenses: true,
            ..Default::default()
        };

        crawl_queue::enqueue_all(&db, &url, &[], &settings, &overrides)
=======
        crawl_queue::enqueue_all(&db, &url, &[lens], &settings, &Default::default())
>>>>>>> b79aa774
            .await
            .unwrap();

        let queue = crawl_queue::dequeue(&db, settings, &prioritized, &[])
            .await
            .unwrap();

        assert!(queue.is_some());
        assert_eq!(queue.unwrap().url, url[0]);
    }

    #[tokio::test]
    async fn test_dequeue_with_limit() {
        let settings = UserSettings {
            domain_crawl_limit: Limit::Finite(2),
            ..Default::default()
        };
        let db = setup_test_db().await;
        let url: Vec<String> = vec!["https://oldschool.runescape.wiki/".into()];
        let parsed = Url::parse(&url[0]).unwrap();
        let prioritized = vec![];
<<<<<<< HEAD
        let overrides = EnqueueSettings {
            skip_lenses: true,
            ..Default::default()
        };

        crawl_queue::enqueue_all(&db, &url, &[], &settings, &overrides)
=======
        let lens = Lens {
            domains: vec!["oldschool.runescape.wiki".into()],
            ..Default::default()
        };

        crawl_queue::enqueue_all(&db, &url, &[lens], &settings, &Default::default())
>>>>>>> b79aa774
            .await
            .unwrap();
        let doc = indexed_document::ActiveModel {
            domain: Set(parsed.host_str().unwrap().to_string()),
            url: Set(url[0].clone()),
            doc_id: Set("docid".to_string()),
            ..Default::default()
        };
        doc.save(&db).await.unwrap();
        let queue = crawl_queue::dequeue(&db, settings, &prioritized, &[])
            .await
            .unwrap();
        assert!(queue.is_some());

        let settings = UserSettings {
            domain_crawl_limit: Limit::Finite(1),
            ..Default::default()
        };
        let queue = crawl_queue::dequeue(&db, settings, &prioritized, &[])
            .await
            .unwrap();
        assert!(queue.is_none());
    }

    #[tokio::test]
    async fn test_remove_by_rule() {
        let settings = UserSettings::default();
        let db = setup_test_db().await;
        let overrides = EnqueueSettings::default();

        let lens = Lens {
            domains: vec!["en.wikipedia.com".into()],
            ..Default::default()
        };

        let urls: Vec<String> = vec![
            "https://en.wikipedia.com/".into(),
            "https://en.wikipedia.org/wiki/Rust_(programming_language)".into(),
            "https://en.wikipedia.com/wiki/Mozilla".into(),
            "https://en.wikipedia.com/wiki/Cheese?id=13314&action=edit".into(),
            "https://en.wikipedia.com/wiki/Testing?action=edit".into(),
        ];

        crawl_queue::enqueue_all(&db, &urls, &[lens], &settings, &overrides)
            .await
            .unwrap();

        let rule = "https://en.wikipedia.com/*action=*";
        let regex = regex_for_robots(rule, WildcardType::Database).unwrap();
        dbg!(&regex);
        let removed = super::remove_by_rule(&db, &regex).await.unwrap();
        assert_eq!(removed, 2);
    }

    #[tokio::test]
    async fn test_create_ruleset() {
        let lens =
            ron::from_str::<Lens>(include_str!("../../../../fixtures/lens/test.ron")).unwrap();

        let rules = super::create_ruleset_from_lens(&lens);
        let allow_list = regex::RegexSet::new(rules.allow_list).unwrap();
        let block_list = regex::RegexSet::new(rules.skip_list).unwrap();

        let valid = "https://walkingdead.fandom.com/wiki/18_Miles_Out";
        let invalid = "https://walkingdead.fandom.com/wiki/Aaron_(Comic_Series)/Gallery";

        assert!(allow_list.is_match(valid));
        assert!(!block_list.is_match(valid));
        // Allowed without the SkipURL
        assert!(allow_list.is_match(invalid));
        // but should now be denied
        assert!(block_list.is_match(invalid));
    }
}<|MERGE_RESOLUTION|>--- conflicted
+++ resolved
@@ -8,13 +8,8 @@
 use url::Url;
 
 use super::indexed_document;
-<<<<<<< HEAD
-use crate::regex::{regex_for_domain, regex_for_prefix};
-use shared::config::{Lens, Limit, UserSettings};
-=======
 use crate::regex::{regex_for_domain, regex_for_prefix, regex_for_robots, WildcardType};
 use shared::config::{Lens, LensRule, Limit, UserSettings};
->>>>>>> b79aa774
 
 const MAX_RETRIES: u8 = 5;
 
@@ -312,11 +307,6 @@
 
 #[derive(Default)]
 pub struct EnqueueSettings {
-<<<<<<< HEAD
-    pub skip_blocklist: bool,
-    pub skip_lenses: bool,
-=======
->>>>>>> b79aa774
     pub crawl_type: CrawlType,
 }
 
@@ -328,22 +318,6 @@
     overrides: &EnqueueSettings,
 ) -> anyhow::Result<(), sea_orm::DbErr> {
     let mut allow_list: Vec<String> = Vec::new();
-<<<<<<< HEAD
-    for lens in lenses {
-        // Build regex from domain
-        for domain in lens.domains.iter() {
-            allow_list.push(regex_for_domain(domain));
-        }
-
-        // Build regex from url rules
-        for prefix in lens.urls.iter() {
-            allow_list.push(regex_for_prefix(prefix));
-        }
-    }
-
-    let allow_list = RegexSet::new(allow_list).unwrap();
-    let block_list: HashSet<String> = HashSet::from_iter(settings.block_list.iter().cloned());
-=======
     let mut skip_list: Vec<String> = Vec::new();
 
     for domain in settings.block_list.iter() {
@@ -358,7 +332,6 @@
 
     let allow_list = RegexSet::new(allow_list).expect("Unable to create allow list");
     let skip_list = RegexSet::new(skip_list).expect("Unable to create skip list");
->>>>>>> b79aa774
 
     // Ignore invalid URLs
     let urls: Vec<String> = urls
@@ -370,11 +343,6 @@
                 // https://wikipedia.org/Rust
                 parsed.set_fragment(None);
 
-<<<<<<< HEAD
-                // Ignore URLs w/ no domain/host strings
-                let domain = parsed.host_str()?;
-=======
->>>>>>> b79aa774
                 let normalized = parsed.to_string();
 
                 // Ignore domains on blacklist
@@ -384,16 +352,6 @@
 
                 // Should we crawl external links?
                 if !settings.crawl_external_links
-                    // Only allow crawls specified in our lenses
-                    && !allow_list.is_match(&normalized)
-                {
-                    return None;
-                }
-
-                // Check lense rules?
-                if !overrides.skip_lenses
-                    // Should we crawl external links?
-                    && !settings.crawl_external_links
                     // Only allow crawls specified in our lenses
                     && !allow_list.is_match(&normalized)
                 {
@@ -546,21 +504,12 @@
         let settings = UserSettings::default();
         let db = setup_test_db().await;
         let url = vec!["https://oldschool.runescape.wiki/".into()];
-<<<<<<< HEAD
-
-        let overrides = EnqueueSettings {
-            skip_lenses: true,
-            ..Default::default()
-        };
-        crawl_queue::enqueue_all(&db, &url, &[], &settings, &overrides)
-=======
         let lens = Lens {
             domains: vec!["oldschool.runescape.wiki".into()],
             ..Default::default()
         };
 
         crawl_queue::enqueue_all(&db, &url, &[lens], &settings, &Default::default())
->>>>>>> b79aa774
             .await
             .unwrap();
 
@@ -610,16 +559,7 @@
             ..Default::default()
         };
 
-<<<<<<< HEAD
-        let overrides = EnqueueSettings {
-            skip_lenses: true,
-            ..Default::default()
-        };
-
-        crawl_queue::enqueue_all(&db, &url, &[], &settings, &overrides)
-=======
         crawl_queue::enqueue_all(&db, &url, &[lens], &settings, &Default::default())
->>>>>>> b79aa774
             .await
             .unwrap();
 
@@ -641,21 +581,12 @@
         let url: Vec<String> = vec!["https://oldschool.runescape.wiki/".into()];
         let parsed = Url::parse(&url[0]).unwrap();
         let prioritized = vec![];
-<<<<<<< HEAD
-        let overrides = EnqueueSettings {
-            skip_lenses: true,
-            ..Default::default()
-        };
-
-        crawl_queue::enqueue_all(&db, &url, &[], &settings, &overrides)
-=======
         let lens = Lens {
             domains: vec!["oldschool.runescape.wiki".into()],
             ..Default::default()
         };
 
         crawl_queue::enqueue_all(&db, &url, &[lens], &settings, &Default::default())
->>>>>>> b79aa774
             .await
             .unwrap();
         let doc = indexed_document::ActiveModel {
